package org.dnacronym.insertproductname.ui.controller;

import javafx.embed.swing.SwingNode;
import javafx.fxml.FXML;
import javafx.fxml.Initializable;
import javafx.scene.layout.Pane;
import org.dnacronym.insertproductname.models.SequenceGraph;
import org.dnacronym.insertproductname.ui.visualizer.GraphStreamVisualiser;
import org.graphstream.ui.view.View;
import org.graphstream.ui.view.Viewer;

import javax.swing.*;
import java.net.URL;
import java.util.ResourceBundle;


/**
 * Controller for the graph window of the application. Handles user interaction with the graph.
 */
<<<<<<< HEAD
public class GraphController implements Initializable {
    private static final GraphStreamVisualiser VISUALISER = new GraphStreamVisualiser(true, true);

    private static final SwingNode SWING_NODE = new SwingNode();

    @FXML
    private Pane graphPane;

    @Override
    public final void initialize(final URL location, final ResourceBundle resources) {
        graphPane.getChildren().add(SWING_NODE);
    }

    /**
     * Update the swing node to display the new {@link SequenceGraph}.
     *
     * @param sequenceGraph new {@link SequenceGraph} to display.
     */
    protected final void updateGraphSwingNode(final SequenceGraph sequenceGraph) {
        VISUALISER.populateGraph(sequenceGraph);

        Viewer viewer = new Viewer(VISUALISER.getGraph(), Viewer.ThreadingModel.GRAPH_IN_GUI_THREAD);
        View view = viewer.addDefaultView(false);

        viewer.getDefaultView().resizeFrame(
                (int) Math.round(graphPane.getWidth()),
                (int) Math.round(graphPane.getHeight()));

        viewer.enableAutoLayout();
        viewer.setCloseFramePolicy(Viewer.CloseFramePolicy.EXIT);

        SWING_NODE.setContent((JComponent) view);
=======
public final class GraphController implements Initializable {

    @Override
    public void initialize(final URL location, final ResourceBundle resources) {
        // TODO implement GraphController initialize method.
>>>>>>> a378ddb8
    }
}<|MERGE_RESOLUTION|>--- conflicted
+++ resolved
@@ -17,18 +17,19 @@
 /**
  * Controller for the graph window of the application. Handles user interaction with the graph.
  */
-<<<<<<< HEAD
-public class GraphController implements Initializable {
+public final class GraphController implements Initializable {
     private static final GraphStreamVisualiser VISUALISER = new GraphStreamVisualiser(true, true);
 
-    private static final SwingNode SWING_NODE = new SwingNode();
+    private SwingNode swingNode;
 
     @FXML
     private Pane graphPane;
 
     @Override
-    public final void initialize(final URL location, final ResourceBundle resources) {
-        graphPane.getChildren().add(SWING_NODE);
+    public void initialize(final URL location, final ResourceBundle resources) {
+        swingNode = new SwingNode();
+
+        graphPane.getChildren().add(swingNode);
     }
 
     /**
@@ -36,7 +37,7 @@
      *
      * @param sequenceGraph new {@link SequenceGraph} to display.
      */
-    protected final void updateGraphSwingNode(final SequenceGraph sequenceGraph) {
+    protected void updateGraphSwingNode(final SequenceGraph sequenceGraph) {
         VISUALISER.populateGraph(sequenceGraph);
 
         Viewer viewer = new Viewer(VISUALISER.getGraph(), Viewer.ThreadingModel.GRAPH_IN_GUI_THREAD);
@@ -49,13 +50,6 @@
         viewer.enableAutoLayout();
         viewer.setCloseFramePolicy(Viewer.CloseFramePolicy.EXIT);
 
-        SWING_NODE.setContent((JComponent) view);
-=======
-public final class GraphController implements Initializable {
-
-    @Override
-    public void initialize(final URL location, final ResourceBundle resources) {
-        // TODO implement GraphController initialize method.
->>>>>>> a378ddb8
+        swingNode.setContent((JComponent) view);
     }
 }