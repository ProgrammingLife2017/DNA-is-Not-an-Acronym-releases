package org.dnacronym.hygene.ui.graph;

import com.google.common.collect.Sets;
import com.google.common.eventbus.Subscribe;
import javafx.beans.property.BooleanProperty;
import javafx.beans.property.DoubleProperty;
import javafx.beans.property.ObjectProperty;
import javafx.beans.property.SimpleBooleanProperty;
import javafx.beans.property.SimpleDoubleProperty;
import javafx.beans.property.SimpleObjectProperty;
import javafx.collections.FXCollections;
import javafx.collections.ListChangeListener;
import javafx.collections.MapChangeListener;
import javafx.collections.ObservableList;
import javafx.collections.ObservableMap;
import javafx.collections.transformation.FilteredList;
import javafx.scene.canvas.Canvas;
import javafx.scene.canvas.GraphicsContext;
import javafx.scene.paint.Color;
import javafx.scene.paint.Paint;
import org.apache.logging.log4j.LogManager;
import org.apache.logging.log4j.Logger;
import org.dnacronym.hygene.core.HygeneEventBus;
import org.dnacronym.hygene.event.SnapshotButtonWasPressed;
import org.dnacronym.hygene.graph.Graph;
import org.dnacronym.hygene.graph.annotation.Annotation;
import org.dnacronym.hygene.graph.edge.Edge;
import org.dnacronym.hygene.graph.node.AggregateSegment;
import org.dnacronym.hygene.graph.node.GfaNode;
import org.dnacronym.hygene.graph.node.Node;
import org.dnacronym.hygene.graph.node.Segment;
import org.dnacronym.hygene.ui.bookmark.BookmarkStore;
import org.dnacronym.hygene.ui.drawing.EdgeDrawingToolkit;
import org.dnacronym.hygene.ui.drawing.HighlightType;
import org.dnacronym.hygene.ui.drawing.NodeDrawingToolkit;
import org.dnacronym.hygene.ui.drawing.SegmentDrawingToolkit;
import org.dnacronym.hygene.ui.drawing.SnpDrawingToolkit;
import org.dnacronym.hygene.ui.path.GenomePath;
import org.dnacronym.hygene.ui.query.Query;
import org.dnacronym.hygene.ui.settings.BasicSettingsViewController;

import javax.inject.Inject;
import java.util.ArrayList;
import java.util.Collections;
import java.util.HashSet;
import java.util.List;
import java.util.Set;
import java.util.stream.Collectors;


/**
 * A simple canvas that allows drawing of primitive shapes.
 * <p>
 * It observes the {@link Graph} in {@link GraphDimensionsCalculator}. When the list of nodes queried nodes changes
 * in {@link GraphDimensionsCalculator}, then it will clear the {@link Canvas} and draw the new {@link Segment}s on the
 * {@link Canvas} using a {@link GraphicsContext}.
 *
 * @see Canvas
 * @see GraphicsContext
 * @see GraphDimensionsCalculator
 */
@SuppressWarnings({"PMD.ExcessiveImports", "PMD.GodClass", "PMD.TooManyFields", "PMD.TooManyMethods",
        "PMD.CyclomaticComplexity"})
// This will be fixed at a later date.
public final class GraphVisualizer {
    private static final Logger LOGGER = LogManager.getLogger(GraphVisualizer.class);

    private static final double DEFAULT_NODE_HEIGHT = 20;
    private static final double DEFAULT_DASH_LENGTH = 10;

    private static final double DEFAULT_EDGE_THICKNESS = 3;
    private static final Color DEFAULT_EDGE_COLOR = Color.GREY;
    private static final int EDGE_OPACITY_OFFSET = 20;
    private static final double EDGE_OPACITY_ALPHA = 1.5;
    private static final double EDGE_OPACITY_BETA = 4.25;

    private static final int MAX_PATH_THICKNESS_DRAWING_RADIUS = 150;

    private final GraphAnnotation graphAnnotation;
    private final GraphDimensionsCalculator graphDimensionsCalculator;
    private final Query query;

    private final ColorRoulette colorRoulette;

    private final ObjectProperty<GfaNode> selectedSegmentProperty;
    private final ObjectProperty<Edge> selectedEdgeProperty;
    private final ObjectProperty<GfaNode> hoveredSegmentProperty;

    private final ObservableList<GenomePath> genomePaths;
    private final ObservableMap<String, Color> selectedGenomePaths;

    private final ObjectProperty<Color> edgeColorProperty;

    private final DoubleProperty nodeHeightProperty;

    private final BooleanProperty displayLaneBordersProperty;

    private Graph graph;

    private Canvas canvas;
    private GraphicsContext graphicsContext;
    private final SegmentDrawingToolkit segmentDrawingToolkit;
    private final SnpDrawingToolkit snpDrawingToolkit;
    private final EdgeDrawingToolkit edgeDrawingToolkit;
    private final GraphAnnotationVisualizer graphAnnotationVisualizer;
    private final BookmarkStore bookmarkStore;

    private RTree rTree;


    /**
     * Create a new {@link GraphVisualizer} instance.
     * <p>
     * The passed {@link GraphStore} is observed by this class. If the {@link GraphStore}
     * {@link org.dnacronym.hygene.parser.GfaFile} is updated, it will prompt a redraw. Changing the properties of this
     * class will also prompt a redraw if the {@link org.dnacronym.hygene.parser.GfaFile} in {@link GraphStore} is not
     * {@code null}.
     *
     * @param graphDimensionsCalculator {@link GraphDimensionsCalculator} used to calculate node positions
     * @param query                     the {@link Query} used to get the currently queried nodes
     * @param bookmarkStore             the {@link BookmarkStore} used to draw bookmark indications
     * @param graphAnnotation           the {@link GraphAnnotation} used to draw annotations
     */
    @Inject
    public GraphVisualizer(final GraphDimensionsCalculator graphDimensionsCalculator, final Query query,
                           final BookmarkStore bookmarkStore, final GraphAnnotation graphAnnotation) {
        HygeneEventBus.getInstance().register(this);
        this.graphDimensionsCalculator = graphDimensionsCalculator;
        this.query = query;
        this.bookmarkStore = bookmarkStore;
        this.colorRoulette = new ColorRoulette();
        this.graphAnnotation = graphAnnotation;

        selectedSegmentProperty = new SimpleObjectProperty<>();

        selectedEdgeProperty = new SimpleObjectProperty<>();
        selectedSegmentProperty.addListener((observable, oldValue, newValue) -> draw());
        hoveredSegmentProperty = new SimpleObjectProperty<>();
        hoveredSegmentProperty.addListener((observable, oldValue, newValue) -> draw());

        genomePaths = FXCollections.observableArrayList(new HashSet<>());
        selectedGenomePaths = FXCollections.observableHashMap();
        selectedGenomePaths.addListener((MapChangeListener<String, Color>) change -> draw());

        edgeColorProperty = new SimpleObjectProperty<>(DEFAULT_EDGE_COLOR);
        nodeHeightProperty = new SimpleDoubleProperty(DEFAULT_NODE_HEIGHT);
        graphDimensionsCalculator.getNodeHeightProperty().bind(nodeHeightProperty);

        edgeColorProperty.addListener((observable, oldValue, newValue) -> draw());
        nodeHeightProperty.addListener((observable, oldValue, newValue) -> draw());

        Node.setColorScheme(BasicSettingsViewController.NODE_COLOR_SCHEMES.get(0).getValue());

        displayLaneBordersProperty = new SimpleBooleanProperty();
        displayLaneBordersProperty.addListener((observable, oldValue, newValue) -> draw());

        graphDimensionsCalculator.getGraphProperty()
                .addListener((observable, oldValue, newValue) -> setGraph(newValue));

        graphDimensionsCalculator.getObservableQueryNodes()
                .addListener((ListChangeListener<Node>) change -> draw());

        query.getQueriedNodes().addListener((ListChangeListener<Integer>) observable -> draw());

        segmentDrawingToolkit = new SegmentDrawingToolkit();
        snpDrawingToolkit = new SnpDrawingToolkit();
        edgeDrawingToolkit = new EdgeDrawingToolkit();
        graphAnnotationVisualizer = new GraphAnnotationVisualizer(graphDimensionsCalculator);
    }


    /**
     * Draw a node on the canvas.
     * <p>
     * Node outlines are also drawn when one of the following conditions are met:
     * If selected, it is {@link HighlightType#SELECTED}.<br>
     * If it is not selected, and highlighted, it is {@link HighlightType#HIGHLIGHTED}.<br>
     * If it is not highlighted, and queried, it is {@link HighlightType#QUERIED}.<br>
     * If it is not queried, and bookmarked, is it {@link HighlightType#BOOKMARKED}.
     * <p>
     * The node is afterwards added to the {@link RTree}.
     *
     * @param node        the node to draw
     * @param bookmarked  the boolean indicating whether this node is bookmarked
     * @param queried     the boolean indicating whether this node has been queried
     * @param annotations the list of annotations in view
     */
    @SuppressWarnings("PMD.NPathComplexity") // See comment at top of class
    private void drawNode(final Node node, final boolean bookmarked, final boolean queried,
                          final List<Annotation> annotations) {
        if (!(node instanceof GfaNode)) {
            return;
        }

        final GfaNode gfaNode = (GfaNode) node;
        final double nodeX = graphDimensionsCalculator.computeXPosition(node);
        final double nodeY = graphDimensionsCalculator.computeYPosition(node);
        final double nodeWidth = graphDimensionsCalculator.computeWidth(node);

        gfaNode.getSegments().forEach(segment -> rTree.addNode(segment.getId(), nodeX, nodeY, nodeWidth,
                nodeHeightProperty.get()));

        final NodeDrawingToolkit nodeDrawingToolkit;
        if (node instanceof Segment) {
            nodeDrawingToolkit = segmentDrawingToolkit;
        } else if (node instanceof AggregateSegment) {
            nodeDrawingToolkit = snpDrawingToolkit;
        } else {
            LOGGER.warn("Cannot draw node of class " + node.getClass().getName() + ".");
            return;
        }

        nodeDrawingToolkit.draw(nodeX, nodeY, nodeWidth, node.getColor());

        if (selectedSegmentProperty.isNotNull().get() && gfaNode.getSegmentIds().stream()
                .anyMatch(segmentId -> selectedSegmentProperty.get().containsSegment(segmentId))) {
            nodeDrawingToolkit.drawHighlight(nodeX, nodeY, nodeWidth, HighlightType.SELECTED);
        }
        if (hoveredSegmentProperty.isNotNull().get() && gfaNode.getSegmentIds().stream()
                .anyMatch(segmentId -> hoveredSegmentProperty.get().containsSegment(segmentId))) {
            nodeDrawingToolkit.drawHighlight(nodeX, nodeY, nodeWidth, HighlightType.HIGHLIGHTED);
        }
        if (queried) {
            nodeDrawingToolkit.drawHighlight(nodeX, nodeY, nodeWidth, HighlightType.QUERIED);
        }
        if (bookmarked) {
            nodeDrawingToolkit.drawHighlight(nodeX, nodeY, nodeWidth, HighlightType.BOOKMARKED);
        }

        if (gfaNode.hasMetadata()) {
            final String sequence = gfaNode.getMetadata().getSequence();
            nodeDrawingToolkit.drawSequence(nodeX, nodeY, nodeWidth, sequence);
        }

        gfaNode.getSegments().forEach(segment -> {
            nodeDrawingToolkit.drawAnnotations(nodeX, nodeY, nodeWidth, nodeAnnotationColors(segment, annotations));
            rTree.addNode(segment.getId(), nodeX, nodeY, nodeWidth, nodeHeightProperty.get());
        });
    }

    /**
     * Returns all the colors of all the annotations going through this branch.
     *
     * @param segment     the {@link Segment} to get the annotation colors for
     * @param annotations the list of annotations in the current view
     * @return the list of colors of the annotations going through the given {@link Segment}
     */
    private List<Color> nodeAnnotationColors(final Segment segment, final List<Annotation> annotations) {
        final List<Color> annotationColors = new ArrayList<>();
        for (final Annotation annotation : annotations) {
            if (segment.hasMetadata()
                    && segment.getMetadata().getGenomes().contains(graphAnnotation.getMappedGenome())
                    && segment.getId() >= annotation.getStartNodeId()
                    && segment.getId() < annotation.getEndNodeId()) {
                annotationColors.add(annotation.getColor());
            }
        }

        return annotationColors;
    }

    /**
     * Draws an edge on the canvas.
     * <p>
     * The edge is afterwards added to the {@link RTree}.
     *
     * @param edge        the edge to be drawn
     * @param annotations the list of annotations in view
     */
    private void drawEdge(final Edge edge, final List<Annotation> annotations) {
        final Node fromNode = edge.getFrom();
        final Node toNode = edge.getTo();

        final double fromX = graphDimensionsCalculator.computeRightXPosition(fromNode);
        final double fromY = graphDimensionsCalculator.computeMiddleYPosition(fromNode);
        final double toX = graphDimensionsCalculator.computeXPosition(toNode);
        final double toY = graphDimensionsCalculator.computeMiddleYPosition(toNode);

        if (fromNode instanceof Segment && toNode instanceof Segment) {
            final int fromSegmentId = ((Segment) fromNode).getId();
            final int toSegmentId = ((Segment) toNode).getId();

            rTree.addEdge(fromSegmentId, toSegmentId, fromX, fromY, toX, toY);
        }

        final double edgeThickness = computeEdgeThickness(edge);
        edgeDrawingToolkit.drawEdge(fromX, fromY, toX, toY, edgeThickness, computeEdgeColors(edge));
        edgeDrawingToolkit.drawEdgeAnnotations(
                fromX, fromY, toX, toY, edgeThickness, edgeAnnotationColors(edge, annotations));
    }

    /**
     * Computes the {@link Color} of the {@link Edge}.
     *
     * @param edge the {@link Edge}
     * @return list of {@link Edge} colors
     */
    private List<Color> computeEdgeColors(final Edge edge) {
        final List<Color> edgeColors;

        if (edge.getFromSegment().equals(hoveredSegmentProperty.get())
                || edge.getToSegment().equals(hoveredSegmentProperty.get())) {
            edgeColors = Collections.singletonList(HighlightType.HIGHLIGHTED.getColor());
        } else if (edge.getGenomes() != null
                && graphDimensionsCalculator.getRadiusProperty().get() < MAX_PATH_THICKNESS_DRAWING_RADIUS) {
            final Set<String> selectedGenomesInEdge
                    = Sets.intersection(edge.getGenomes(), selectedGenomePaths.keySet());

            if (selectedGenomesInEdge.isEmpty()) {
                edgeColors = Collections.singletonList(getEdgeColor());
            } else {
                edgeColors = selectedGenomesInEdge.stream()
                        .map(path -> correctColorForEdgeOpacity(selectedGenomePaths.get(path)))
                        .collect(Collectors.toList());
            }
        } else {
            edgeColors = Collections.singletonList(getEdgeColor());
        }

        return edgeColors;
    }

    /**
     * Returns the list of colors going through a given {@link Edge}.
     *
     * @param edge        the {@link Edge} to get the annotation colors for
     * @param annotations the list of onscreen annotations
     * @return the list of colors of annotations going through the given {@link Edge}
     */
    private List<Color> edgeAnnotationColors(final Edge edge, final List<Annotation> annotations) {
        final List<Color> annotationColors = new ArrayList<>();

        for (final Annotation annotation : annotations) {
            if (edgePartOfAnnotation(edge, annotation)) {
                annotationColors.add(annotation.getColor());
            }
        }
        return annotationColors;
    }


    /**
     * Checks if the given {@link Edge} is part of the given {@link Annotation}.
     *
     * @param edge       the {@link Edge} to check
     * @param annotation the {@link Annotation} to check
     * @return true iff the two nodes of the edge are within bounds of the annotation and have the same genome as the
     * annotation
     */
    @SuppressWarnings("squid:S1067") // fixing this will require a re-write of the Edge class
    private boolean edgePartOfAnnotation(final Edge edge, final Annotation annotation) {
        return edge.getFromSegment().hasMetadata() && edge.getToSegment().hasMetadata()
                && edge.getFromSegment().getMetadata().getGenomes().contains(graphAnnotation.getMappedGenome())
                && edge.getToSegment().getMetadata().getGenomes().contains(graphAnnotation.getMappedGenome())
                && edge.getFromSegment() instanceof Segment
                && ((Segment) edge.getFromSegment()).getId() >= annotation.getStartNodeId()
                && edge.getToSegment() instanceof Segment
                && ((Segment) edge.getToSegment()).getId() < annotation.getEndNodeId();
    }

    /**
     * Computes the thickness of an edge based on the {@link Edge} importance.
     * <p>
     * The thickness is computed as the number unique genomes that run through this path divided by the total
     * number of unique paths.
     *
     * @param edge the edge
     * @return the edge thickness
     */
    @SuppressWarnings("MagicNumber")
    public double computeEdgeThickness(final Edge edge) {
        final int numberOfGenomes = graph.getGfaFile().getGenomeMapping().size();

        return Math.max(DEFAULT_EDGE_THICKNESS,
                0.5 * ((double) edge.getImportance()) / numberOfGenomes * nodeHeightProperty.get());
    }

    /**
     * Computes the opacity based on the graph radius, which is an approximation of the current zoom level.
     * <p>
     * The formula used to compute the edge opacity is as follows:
     * <p>
     * opacity(radius) = 1 - 1 / ( 1 + e^( -(alpha * ln( max(1, hops - offset) - beta) ) )
     * <p><ul>
     * <li>{@code offset} is roughly the amount of hops after which the opacity scaling will start.
     * <li>{@code alpha} affects the slope of the curve.
     * <li>{@code beta} increasing beta will essentially cause the curve to lift up a bit smoothing it out.
     * </ul>
     *
     * @return the edge opacity
     */
    private double computeEdgeOpacity() {
        return 1.0 - 1.0 / (1.0 + Math.exp(-(EDGE_OPACITY_ALPHA
                * Math.log(Math.max(1, graphDimensionsCalculator.getRadiusProperty().get() - EDGE_OPACITY_OFFSET))
                - EDGE_OPACITY_BETA)));
    }

    /**
     * Correct a {@link Color} for the current edge opacity.
     *
     * @param color the {@link Color}
     * @return the {@link Color} corrected for edge opacity
     */
    private Color correctColorForEdgeOpacity(final Color color) {
        return color.deriveColor(1, 1, 1, computeEdgeOpacity());
    }

    /**
     * Retrieves the {@link Color} of an edge.
     *
     * @return the {@link Color}
     */
    private Color getEdgeColor() {
        return edgeColorProperty.getValue().deriveColor(1, 1, 1, computeEdgeOpacity());
    }

    /**
     * Clear the canvas, and resets the {@link RTree}.
     */
    private void clear() {
        rTree = new RTree();
        graphicsContext.clearRect(0, 0, canvas.getWidth(), canvas.getHeight());
    }

    /**
     * Populate the graphs primitives with the given graph.
     * <p>
     * First clears the graph before drawing. If {@link Graph} is null, only clears the canvas.
     *
     * @throws IllegalStateException if the {@link Canvas} has not been set
     */
    public void draw() {
        if (canvas == null || graphicsContext == null) {
            throw new IllegalStateException("Attempting to draw whilst canvas not set.");
        }

        clear();
        segmentDrawingToolkit.setNodeHeight(nodeHeightProperty.get());
        segmentDrawingToolkit.setCanvasHeight(canvas.getHeight());
        snpDrawingToolkit.setNodeHeight(nodeHeightProperty.get());
        snpDrawingToolkit.setCanvasHeight(canvas.getHeight());
        graphAnnotationVisualizer.setCanvasWidth(canvas.getWidth());

        final int[] minNodeId = {Integer.MAX_VALUE};
        final int[] maxNodeId = {0};

        for (final Node node : graphDimensionsCalculator.getObservableQueryNodes()) {
            if (!(node instanceof GfaNode)) {
                continue;
            }
            ((GfaNode) node).getSegmentIds().forEach(nodeId -> {
                minNodeId[0] = Math.min(minNodeId[0], nodeId);
                maxNodeId[0] = Math.max(maxNodeId[0], nodeId);
            });
        }
        maxNodeId[0] = Math.max(maxNodeId[0], minNodeId[0]);

        final List<Annotation> observableAnnotations = graphAnnotation.getAnnotationsInRange(minNodeId[0], maxNodeId[0]);

        // Edges should be drawn before nodes, don't combine this with node drawing loop
        for (final Node node : graphDimensionsCalculator.getObservableQueryNodes()) {
            node.getOutgoingEdges().forEach(edge -> drawEdge(edge, observableAnnotations));
        }

        for (final Node node : graphDimensionsCalculator.getObservableQueryNodes()) {
<<<<<<< HEAD
            drawNode(node,
                    bookmarkStore != null && bookmarkStore.containsBookmark(node),
                    node instanceof Segment && query.getQueriedNodes().contains(((Segment) node).getId()),
                    observableAnnotations);
=======
            final boolean bookmarked = bookmarkStore != null
                    && (bookmarkStore.containsBookmark(node)
                    || node instanceof GfaNode && bookmarkStore.getSimpleBookmarks().stream().anyMatch(
                    simpleBookmark -> ((GfaNode) node).containsSegment(simpleBookmark.getNodeIdProperty().get()))
            );
            drawNode(node, bookmarked,
                    node instanceof Segment && query.getQueriedNodes().contains(((Segment) node).getId()));
>>>>>>> 5078f91a
        }

        if (displayLaneBordersProperty.get()) {
            drawLaneBorders(
                    graphDimensionsCalculator.getLaneCountProperty().get(),
                    graphDimensionsCalculator.getLaneHeightProperty().get());
        }
    }

    /**
     * Listens for {@link SnapshotButtonWasPressed} events.
     *
     * @param event the {@link SnapshotButtonWasPressed} event
     */
    @Subscribe
    public void onScreenshotButtonWasPressed(final SnapshotButtonWasPressed event) {
        Snapshot.forGfaFile(graph.getGfaFile()).take(canvas);
    }

    /**
     * Draw the border between bands as {@link Color#BLACK}.
     *
     * @param laneCount  amount of bands onscreen
     * @param laneHeight height of each lane
     */
    private void drawLaneBorders(final int laneCount, final double laneHeight) {
        final Paint originalStroke = graphicsContext.getStroke();
        final double originalLineWidth = graphicsContext.getLineWidth();

        graphicsContext.setStroke(Color.BLACK);
        graphicsContext.setLineWidth(1);
        graphicsContext.setLineDashes(DEFAULT_DASH_LENGTH);

        for (int band = 1; band < laneCount; band++) {
            graphicsContext.strokeLine(
                    0,
                    band * laneHeight,
                    canvas.getWidth(),
                    band * laneHeight
            );
        }

        graphicsContext.setStroke(originalStroke);
        graphicsContext.setLineWidth(originalLineWidth);
        graphicsContext.setLineDashes(1);
    }

    /**
     * Set the {@link Graph} for use in the {@link GraphVisualizer}.
     * <p>
     * The {@link Graph} is used to get node colors.
     *
     * @param graph the {@link Graph} for use in the {@link GraphVisualizer}
     */
    void setGraph(final Graph graph) {
        this.graph = graph;

        genomePaths.clear();
        final List<GenomePath> newGenomePaths = graph.getGfaFile().getGenomeMapping().entrySet().stream()
                .map(entry -> new GenomePath(entry.getKey(), entry.getValue()))
                .collect(Collectors.toList());

        newGenomePaths.forEach(path -> path.selectedProperty()
                .addListener((o, oldIsSelected, newIsSelected) -> {
                    if (newIsSelected) {
                        final Color genomeColor = colorRoulette.getNext();
                        selectedGenomePaths.put(path.getIndex(), genomeColor);
                        selectedGenomePaths.put(path.getName(), genomeColor);
                    } else {
                        selectedGenomePaths.remove(path.getIndex());
                        selectedGenomePaths.remove(path.getName());
                    }
                    LOGGER.debug(selectedGenomePaths);
                }));

        genomePaths.addAll(newGenomePaths);

        draw();
    }

    /**
     * Set {@link Canvas} which the {@link GraphVisualizer} use to draw.
     *
     * @param canvas canvas to be used to {@link GraphVisualizer}
     */
    public void setCanvas(final Canvas canvas) {
        this.canvas = canvas;
        this.graphicsContext = canvas.getGraphicsContext2D();
        this.segmentDrawingToolkit.setGraphicsContext(graphicsContext);
        this.snpDrawingToolkit.setGraphicsContext(graphicsContext);
        this.edgeDrawingToolkit.setGraphicsContext(graphicsContext);
        this.graphAnnotationVisualizer.setGraphicsContext(graphicsContext);

        canvas.setOnMouseClicked(event -> {
            if (rTree == null) {
                return;
            }

            selectedSegmentProperty.setValue(null);
            selectedEdgeProperty.setValue(null);

            rTree.find(event.getX(), event.getY(),
                    this::setSelectedSegment,
                    (fromNodeId, toNodeId) -> graphDimensionsCalculator.getObservableQueryNodes().stream()
                            .filter(node -> node instanceof Segment)
                            .filter(node -> ((Segment) node).getId() == fromNodeId)
                            .findFirst()
                            .ifPresent(node -> node.getOutgoingEdges().stream()
                                    .filter(edge -> edge.getTo() instanceof Segment
                                            && ((Segment) edge.getTo()).getId() == toNodeId)
                                    .findFirst()
                                    .ifPresent(selectedEdgeProperty::setValue)
                            )
            );
        });
        canvas.setOnMouseMoved(event -> {
            if (rTree == null) {
                return;
            }
            hoveredSegmentProperty.set(null);
            rTree.find(event.getX(), event.getY(), this::setHoveredSegmentProperty);
        });
        canvas.setOnMouseExited(event -> hoveredSegmentProperty.set(null));

        graphDimensionsCalculator.setCanvasSize(canvas.getWidth(), canvas.getHeight());
        canvas.widthProperty().addListener((observable, oldValue, newValue) ->
                graphDimensionsCalculator.setCanvasSize(newValue.doubleValue(), canvas.getHeight()));
        canvas.heightProperty().addListener((observable, oldValue, newValue) ->
                graphDimensionsCalculator.setCanvasSize(canvas.getWidth(), newValue.doubleValue()));
    }

    /**
     * Updates the selected {@link Segment} to the node with the given id.
     *
     * @param nodeId node the id of the newly selected {@link Segment}
     */
    public void setSelectedSegment(final int nodeId) {
        final FilteredList<Node> segment = graphDimensionsCalculator.getObservableQueryNodes()
                .filtered(node -> node instanceof GfaNode && ((GfaNode) node).containsSegment(nodeId));

        if (segment.isEmpty()) {
            LOGGER.error("Cannot select node that is not in subgraph.");
            return;
        }

        selectedSegmentProperty.set((GfaNode) segment.get(0));
    }

    /**
     * Updates the hovered {@link Segment} to the node with the given id.
     *
     * @param nodeId node the id of the newly hovered {@link Segment}
     */
    public void setHoveredSegmentProperty(final int nodeId) {
        final FilteredList<Node> segment = graphDimensionsCalculator.getObservableQueryNodes()
                .filtered(node -> node instanceof GfaNode && ((GfaNode) node).containsSegment(nodeId));

        if (segment.isEmpty()) {
            LOGGER.error("Cannot select node that is not in subgraph.");
            return;
        }

        hoveredSegmentProperty.set((GfaNode) segment.get(0));
    }

    /**
     * The property of the selected node.
     * <p>
     * This node is updated every time the user clicks on a node in the canvas.
     *
     * @return the selected {@link Segment} by the user, which can be {@code null}
     */
    public ObjectProperty<GfaNode> getSelectedSegmentProperty() {
        return selectedSegmentProperty;
    }

    /**
     * The property of the selected edge.
     * <p>
     * This edge is updated every time the user clicks on an edge in the canvas.
     *
     * @return Selected {@link Edge} by the user, which can be {@code null}
     */
    public ObjectProperty<Edge> getSelectedEdgeProperty() {
        return selectedEdgeProperty;
    }

    /**
     * The property representing the selected paths.
     *
     * @return property representing the selected paths
     */
    public ObservableList<GenomePath> getGenomePathsProperty() {
        return genomePaths;
    }

    /**
     * The property of onscreen edge {@link Color}s.
     *
     * @return property which decides the {@link Color} of edges
     */
    public ObjectProperty<Color> getEdgeColorProperty() {
        return edgeColorProperty;
    }

    /**
     * Gets the {@link Graph}.
     *
     * @return the graph
     */
    public Graph getGraph() {
        return graph;
    }

    /**
     * The property of onscreen node heights.
     *
     * @return property which decides the height of nodes
     */
    public DoubleProperty getNodeHeightProperty() {
        return nodeHeightProperty;
    }

    /**
     * The property which determines whether to display the border between lanes as black lines.
     *
     * @return property which decides whether to display the border between lanes
     */
    public BooleanProperty getDisplayBordersProperty() {
        return displayLaneBordersProperty;
    }
}<|MERGE_RESOLUTION|>--- conflicted
+++ resolved
@@ -463,20 +463,16 @@
         }
 
         for (final Node node : graphDimensionsCalculator.getObservableQueryNodes()) {
-<<<<<<< HEAD
-            drawNode(node,
-                    bookmarkStore != null && bookmarkStore.containsBookmark(node),
-                    node instanceof Segment && query.getQueriedNodes().contains(((Segment) node).getId()),
-                    observableAnnotations);
-=======
             final boolean bookmarked = bookmarkStore != null
                     && (bookmarkStore.containsBookmark(node)
                     || node instanceof GfaNode && bookmarkStore.getSimpleBookmarks().stream().anyMatch(
                     simpleBookmark -> ((GfaNode) node).containsSegment(simpleBookmark.getNodeIdProperty().get()))
             );
-            drawNode(node, bookmarked,
-                    node instanceof Segment && query.getQueriedNodes().contains(((Segment) node).getId()));
->>>>>>> 5078f91a
+
+            drawNode(node,
+                    bookmarked,
+                    node instanceof Segment && query.getQueriedNodes().contains(((Segment) node).getId()),
+                    observableAnnotations);
         }
 
         if (displayLaneBordersProperty.get()) {
