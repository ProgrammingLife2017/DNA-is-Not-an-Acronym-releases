package org.dnacronym.hygene.ui.graph;

import javafx.beans.property.BooleanProperty;
import javafx.beans.property.DoubleProperty;
import javafx.beans.property.ObjectProperty;
import javafx.beans.property.SimpleBooleanProperty;
import javafx.beans.property.SimpleDoubleProperty;
import javafx.beans.property.SimpleObjectProperty;
import javafx.collections.ListChangeListener;
import javafx.collections.transformation.FilteredList;
import javafx.scene.canvas.Canvas;
import javafx.scene.canvas.GraphicsContext;
import javafx.scene.paint.Color;
import javafx.scene.paint.Paint;
import org.apache.logging.log4j.LogManager;
import org.apache.logging.log4j.Logger;
import org.dnacronym.hygene.core.HygeneEventBus;
<<<<<<< HEAD
=======
import org.dnacronym.hygene.events.NodeMetadataCacheUpdateEvent;
import org.dnacronym.hygene.events.SnapshotButtonWasPressed;
>>>>>>> fd246848
import org.dnacronym.hygene.graph.NewNode;
import org.dnacronym.hygene.graph.Segment;
import org.dnacronym.hygene.models.Edge;
import org.dnacronym.hygene.models.Graph;
import org.dnacronym.hygene.models.NodeMetadataCache;
import org.dnacronym.hygene.ui.bookmark.SimpleBookmarkStore;
import org.dnacronym.hygene.ui.node.NodeDrawingToolkit;
import org.dnacronym.hygene.ui.query.Query;
import org.dnacronym.hygene.ui.runnable.Hygene;
import org.dnacronym.hygene.ui.runnable.UIInitialisationException;
import org.dnacronym.hygene.ui.settings.BasicSettingsViewController;


/**
 * A simple canvas that allows drawing of primitive shapes.
 * <p>
 * It observes the {@link Graph} in {@link GraphDimensionsCalculator}. When the list of nodes queried nodes changes
 * in {@link GraphDimensionsCalculator}, then it will clear the {@link Canvas} and draw the new {@link Segment}s on the
 * {@link Canvas} using a {@link GraphicsContext}.
 *
 * @see Canvas
 * @see GraphicsContext
 * @see GraphDimensionsCalculator
 */
@SuppressWarnings("PMD.ExcessiveImports") // This will be fixed at a later date
public final class GraphVisualizer {
    private static final Logger LOGGER = LogManager.getLogger(GraphVisualizer.class);

    private static final double DEFAULT_NODE_HEIGHT = 20;
    private static final double DEFAULT_DASH_LENGTH = 10;

    private static final double DEFAULT_EDGE_WIDTH = 1;
    private static final Color DEFAULT_EDGE_COLOR = Color.GREY;
    private static final int EDGE_OPACITY_OFFSET = 80;
    private static final double EDGE_OPACITY_ALPHA = 1.08;
    private static final double EDGE_OPACITY_BETA = 4.25;

    private final GraphDimensionsCalculator graphDimensionsCalculator;
    private final Query query;

    private final ObjectProperty<Segment> selectedSegmentProperty;
    private final ObjectProperty<Edge> selectedEdgeProperty;

    private final ObjectProperty<Color> edgeColorProperty;
    private final DoubleProperty nodeHeightProperty;

    private final BooleanProperty displayLaneBordersProperty;

    private Graph graph;
    private NodeMetadataCache nodeMetadataCache;

    private Canvas canvas;
    private GraphicsContext graphicsContext;
    private final NodeDrawingToolkit nodeDrawingToolkit;

    // TODO move to relevant class (which is yet to be created)
    private final BooleanProperty nodePropertiesVisibleProperty;

    private RTree rTree;


    /**
     * Create a new {@link GraphVisualizer} instance.
     * <p>
     * The passed {@link GraphStore} is observed by this class. If the {@link GraphStore}
     * {@link org.dnacronym.hygene.parser.GfaFile} is updated, it will prompt a redraw. Changing the properties of this
     * class will also prompt a redraw if the {@link org.dnacronym.hygene.parser.GfaFile} in {@link GraphStore} is not
     * {@code null}.
     *
     * @param graphDimensionsCalculator {@link GraphDimensionsCalculator} used to calculate node positions
     * @param query                     the {@link Query} used to get the currently queried nodes
     */
    public GraphVisualizer(final GraphDimensionsCalculator graphDimensionsCalculator, final Query query) {
        HygeneEventBus.getInstance().register(this);
        this.graphDimensionsCalculator = graphDimensionsCalculator;
        this.query = query;

        selectedSegmentProperty = new SimpleObjectProperty<>();
        selectedEdgeProperty = new SimpleObjectProperty<>();
        selectedSegmentProperty.addListener((observable, oldValue, newValue) -> draw());

        edgeColorProperty = new SimpleObjectProperty<>(DEFAULT_EDGE_COLOR);
        nodeHeightProperty = new SimpleDoubleProperty(DEFAULT_NODE_HEIGHT);
        graphDimensionsCalculator.getNodeHeightProperty().bind(nodeHeightProperty);

        edgeColorProperty.addListener((observable, oldValue, newValue) -> draw());
        nodeHeightProperty.addListener((observable, oldValue, newValue) -> draw());

        NewNode.setColorScheme(BasicSettingsViewController.NODE_COLOR_SCHEMES.get(0).getValue());

        displayLaneBordersProperty = new SimpleBooleanProperty();
        displayLaneBordersProperty.addListener((observable, oldValue, newValue) -> draw());
        nodePropertiesVisibleProperty = new SimpleBooleanProperty();

        graphDimensionsCalculator.getGraphProperty()
                .addListener((observable, oldValue, newValue) -> setGraph(newValue));
        graphDimensionsCalculator.getObservableQueryNodes()
                .addListener((ListChangeListener<NewNode>) change -> draw());

        query.getQueriedNodes().addListener((ListChangeListener<Integer>) observable -> draw());

        nodeDrawingToolkit = new NodeDrawingToolkit();
    }


    /**
     * Draw a node on the canvas.
     * <p>
     * The node is afterwards added to the {@link RTree}.
     *
     * @param node       the node to draw
     * @param bookmarked the boolean indicating whether this node is bookmarked
     * @param queried    the boolean indicating whether this node has been queried
     */
    private void drawNode(final NewNode node, final boolean bookmarked, final boolean queried) {
        if (!(node instanceof Segment)) {
            return;
        }

        final Segment segment = (Segment) node;
        final double nodeX = graphDimensionsCalculator.computeXPosition(node);
        final double nodeY = graphDimensionsCalculator.computeYPosition(node);
        final double nodeWidth = graphDimensionsCalculator.computeWidth(node);

        nodeDrawingToolkit.fillNode(nodeX, nodeY, nodeWidth, node.getColor());
        if (selectedSegmentProperty.isNotNull().get() && selectedSegmentProperty.get().equals(segment)) {
            nodeDrawingToolkit.drawNodeHighlight(nodeX, nodeY, nodeWidth, NodeDrawingToolkit.HighlightType.SELECTED);
        }
        if (queried) {
            nodeDrawingToolkit.drawNodeHighlight(nodeX, nodeY, nodeWidth, NodeDrawingToolkit.HighlightType.QUERIED);
        }
        if (segment.hasMetadata()) {
            final String sequence = segment.getMetadata().getSequence();
            nodeDrawingToolkit.drawNodeSequence(nodeX, nodeY, nodeWidth, sequence);
        }
        if (bookmarked) {
            nodeDrawingToolkit.drawNodeHighlight(nodeX, nodeY, nodeWidth, NodeDrawingToolkit.HighlightType.BOOKMARKED);
        }

        rTree.addNode(segment.getId(), nodeX, nodeY, nodeWidth, nodeHeightProperty.get());
    }

    /**
     * Draws an edge on the canvas.
     * <p>
     * The edge is afterwards added to the {@link RTree}.
     *
     * @param fromNode edge origin node ID
     * @param toNode   edge destination node ID
     */
    private void drawEdge(final NewNode fromNode, final NewNode toNode) {
        final double fromX = graphDimensionsCalculator.computeRightXPosition(fromNode);
        final double fromY = graphDimensionsCalculator.computeMiddleYPosition(fromNode);
        final double toX = graphDimensionsCalculator.computeXPosition(toNode);
        final double toY = graphDimensionsCalculator.computeMiddleYPosition(toNode);

        graphicsContext.setStroke(getEdgeColor());
        graphicsContext.setLineWidth(DEFAULT_EDGE_WIDTH);
        graphicsContext.strokeLine(fromX, fromY, toX, toY);

        if (fromNode instanceof Segment && toNode instanceof Segment) {
            rTree.addEdge(((Segment) fromNode).getId(), ((Segment) toNode).getId(), fromX, fromY, toX, toY);
        }
    }


    /**
     * Computes the opacity based on the graph radius, which is an approximation of the current zoom level.
     * <p>
     * The formula used to compute the edge opacity is as follows:
     * <p>
     * opacity(radius) = 1 - 1 / ( 1 + e^( -(alpha * ln( max(1, hops - offset) - beta) ) )
     * <p><ul>
     * <li>{@code offset} is roughly the amount of hops after which the opacity scaling will start.
     * <li>{@code alpha} affects the slope of the curve.
     * <li>{@code beta} increasing beta will essentially cause the curve to lift up a bit smoothing it out.
     * </ul>
     *
     * @return the edge opacity
     */
    private double computeEdgeOpacity() {
        return 1.0 - 1.0 / (1.0 + Math.exp(-(EDGE_OPACITY_ALPHA
                * Math.log(Math.max(1, graphDimensionsCalculator.getRadiusProperty().get() - EDGE_OPACITY_OFFSET))
                - EDGE_OPACITY_BETA)));
    }

    /**
     * Retrieves the {@link Color} of an edge.
     *
     * @return the {@link Color}
     */
    private Color getEdgeColor() {
        return edgeColorProperty.getValue().deriveColor(1, 1, 1, computeEdgeOpacity());
    }

    /**
     * Clear the canvas, and resets the {@link RTree}.
     */
    private void clear() {
        rTree = new RTree();
        graphicsContext.clearRect(0, 0, canvas.getWidth(), canvas.getHeight());
    }

    /**
     * Populate the graphs primitives with the given graph.
     * <p>
     * First clears the graph before drawing. If {@link Graph} is null, only clears the canvas.
     *
     * @throws IllegalStateException if the {@link Canvas} has not been set
     */
    public void draw() {
        if (canvas == null || graphicsContext == null) {
            throw new IllegalStateException("Attempting to draw whilst canvas not set.");
        }

        SimpleBookmarkStore simpleBookmarkStore = null;
        try {
            simpleBookmarkStore = Hygene.getInstance().getSimpleBookmarkStore();
        } catch (final UIInitialisationException e) {
            LOGGER.error("Unable to retrieve bookmarks.", e);
        }

        clear();
        nodeDrawingToolkit.setNodeHeight(nodeHeightProperty.get());
        nodeDrawingToolkit.setCanvasHeight(canvas.getHeight());
        for (final NewNode node : graphDimensionsCalculator.getObservableQueryNodes()) {
            drawNode(node,
                    simpleBookmarkStore != null && simpleBookmarkStore.containsBookmark(node),
                    node instanceof Segment && query.getQueriedNodes().contains(((Segment) node).getId()));
            node.getOutgoingEdges().forEach(edge -> drawEdge(node, edge.getTo()));
        }

        if (displayLaneBordersProperty.get()) {
            drawLaneBorders(
                    graphDimensionsCalculator.getLaneCountProperty().get(),
                    graphDimensionsCalculator.getLaneHeightProperty().get());
        }
    }

    /**
<<<<<<< HEAD
=======
     * Listens for {@link NodeMetadataCacheUpdateEvent}, if so we redraw the graph to reflect the changes.
     *
     * @param event the {@link NodeMetadataCacheUpdateEvent}
     */
    @Subscribe
    public void onNodeMetadataCacheUpdate(final NodeMetadataCacheUpdateEvent event) {
        Platform.runLater(this::draw);
    }

    /**
     * Listens for {@link SnapshotButtonWasPressed} events.
     *
     * @param event the {@link SnapshotButtonWasPressed} event
     */
    @Subscribe
    public void onScreenshotButtonWasPressed(final SnapshotButtonWasPressed event) {
        Snapshot.forGfaFile(graph.getGfaFile()).take(canvas);
    }

    /**
>>>>>>> fd246848
     * Draw the border between bands as {@link Color#BLACK}.
     *
     * @param laneCount  amount of bands onscreen
     * @param laneHeight height of each lane
     */
    private void drawLaneBorders(final int laneCount, final double laneHeight) {
        final Paint originalStroke = graphicsContext.getStroke();
        final double originalLineWidth = graphicsContext.getLineWidth();

        graphicsContext.setStroke(Color.BLACK);
        graphicsContext.setLineWidth(1);
        graphicsContext.setLineDashes(DEFAULT_DASH_LENGTH);

        for (int band = 1; band < laneCount; band++) {
            graphicsContext.strokeLine(
                    0,
                    band * laneHeight,
                    canvas.getWidth(),
                    band * laneHeight
            );
        }

        graphicsContext.setStroke(originalStroke);
        graphicsContext.setLineWidth(originalLineWidth);
        graphicsContext.setLineDashes(1);
    }

    /**
     * Set the {@link Graph} for use in the {@link GraphVisualizer}.
     * <p>
     * The {@link Graph} is used to get node colors.
     *
     * @param graph the {@link Graph} for use in the {@link GraphVisualizer}
     */
    void setGraph(final Graph graph) {
        this.graph = graph;

        if (nodeMetadataCache != null) {
            HygeneEventBus.getInstance().unregister(nodeMetadataCache);
        }
        nodeMetadataCache = new NodeMetadataCache(graph.getGfaFile());
        HygeneEventBus.getInstance().register(nodeMetadataCache);

        draw();
    }

    /**
     * Set {@link Canvas} which the {@link GraphVisualizer} use to draw.
     *
     * @param canvas canvas to be used to {@link GraphVisualizer}
     */
    public void setCanvas(final Canvas canvas) {
        this.canvas = canvas;
        this.graphicsContext = canvas.getGraphicsContext2D();
        this.nodeDrawingToolkit.setGraphicsContext(graphicsContext);

        canvas.setOnMouseClicked(event -> {
            if (rTree == null) {
                return;
            }

            selectedSegmentProperty.setValue(null);
            selectedEdgeProperty.setValue(null);

            rTree.find(event.getX(), event.getY(),
                    this::setSelectedSegment,
                    (fromNodeId, toNodeId) -> graph.getNode(fromNodeId).getOutgoingEdges().stream()
                            .filter(edge -> edge.getTo() == toNodeId)
                            .findFirst()
                            .ifPresent(selectedEdgeProperty::setValue)
            );
        });

        graphDimensionsCalculator.setCanvasSize(canvas.getWidth(), canvas.getHeight());
        canvas.widthProperty().addListener((observable, oldValue, newValue) ->
                graphDimensionsCalculator.setCanvasSize(newValue.doubleValue(), canvas.getHeight()));
        canvas.heightProperty().addListener((observable, oldValue, newValue) ->
                graphDimensionsCalculator.setCanvasSize(canvas.getWidth(), newValue.doubleValue()));
    }

    /**
     * Updates the selected {@link Segment} to the node with the given id.
     *
     * @param nodeId node the id of the newly selected {@link Segment}
     */
    public void setSelectedSegment(final int nodeId) {
        final FilteredList<NewNode> segment = graphDimensionsCalculator.getObservableQueryNodes()
                .filtered(node -> node instanceof Segment && ((Segment) node).getId() == nodeId);

        if (segment.isEmpty()) {
            LOGGER.error("Cannot select node that is not in subgraph.");
            return;
        }

        selectedSegmentProperty.set((Segment) segment.get(0));
    }

    /**
     * The property of the selected node.
     * <p>
     * This node is updated every time the user clicks on a node in the canvas.
     *
     * @return the selected {@link Segment} by the user, which can be {@code null}
     */
    public ObjectProperty<Segment> getSelectedSegmentProperty() {
        return selectedSegmentProperty;
    }

    /**
     * The property of the selected edge.
     * <p>
     * This edge is updated every time the user clicks on an edge in the canvas.
     *
     * @return Selected {@link Edge} by the user, which can be {@code null}
     */
    public ObjectProperty<Edge> getSelectedEdgeProperty() {
        return selectedEdgeProperty;
    }

    /**
     * The property of onscreen edge {@link Color}s.
     *
     * @return property which decides the {@link Color} of edges
     */
    public ObjectProperty<Color> getEdgeColorProperty() {
        return edgeColorProperty;
    }

    /**
     * The property of onscreen node heights.
     *
     * @return property which decides the height of nodes
     */
    public DoubleProperty getNodeHeightProperty() {
        return nodeHeightProperty;
    }

    /**
     * The property which determines whether to display the border between lanes as black lines.
     *
     * @return property which decides whether to display the border between lanes
     */
    public BooleanProperty getDisplayBordersProperty() {
        return displayLaneBordersProperty;
    }

    /**
     * Returns the property which determines whether to show the node properties view.
     *
     * @return the property which decides whether to show the node properties view
     */
    public BooleanProperty getNodePropertiesVisibleProperty() {
        return nodePropertiesVisibleProperty;
    }
}<|MERGE_RESOLUTION|>--- conflicted
+++ resolved
@@ -15,11 +15,7 @@
 import org.apache.logging.log4j.LogManager;
 import org.apache.logging.log4j.Logger;
 import org.dnacronym.hygene.core.HygeneEventBus;
-<<<<<<< HEAD
-=======
-import org.dnacronym.hygene.events.NodeMetadataCacheUpdateEvent;
 import org.dnacronym.hygene.events.SnapshotButtonWasPressed;
->>>>>>> fd246848
 import org.dnacronym.hygene.graph.NewNode;
 import org.dnacronym.hygene.graph.Segment;
 import org.dnacronym.hygene.models.Edge;
@@ -260,18 +256,6 @@
     }
 
     /**
-<<<<<<< HEAD
-=======
-     * Listens for {@link NodeMetadataCacheUpdateEvent}, if so we redraw the graph to reflect the changes.
-     *
-     * @param event the {@link NodeMetadataCacheUpdateEvent}
-     */
-    @Subscribe
-    public void onNodeMetadataCacheUpdate(final NodeMetadataCacheUpdateEvent event) {
-        Platform.runLater(this::draw);
-    }
-
-    /**
      * Listens for {@link SnapshotButtonWasPressed} events.
      *
      * @param event the {@link SnapshotButtonWasPressed} event
@@ -282,7 +266,6 @@
     }
 
     /**
->>>>>>> fd246848
      * Draw the border between bands as {@link Color#BLACK}.
      *
      * @param laneCount  amount of bands onscreen
