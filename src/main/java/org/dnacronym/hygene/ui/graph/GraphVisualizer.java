--- conflicted
+++ resolved
@@ -179,14 +179,9 @@
      * @param queried     the boolean indicating whether this node has been queried
      * @param annotations the list of annotations in view
      */
-<<<<<<< HEAD
     private void drawNode(final Node node, final boolean bookmarked, final boolean queried,
                           final List<Annotation> annotations) {
-        if (!(node instanceof Segment)) {
-=======
-    private void drawNode(final Node node, final boolean bookmarked, final boolean queried) {
         if (!(node instanceof GfaNode)) {
->>>>>>> 2ac06893
             return;
         }
 
@@ -200,12 +195,8 @@
         if (selectedSegmentProperty.isNotNull().get() && gfaNode.getSegmentIds().stream()
                 .anyMatch(segmentId -> selectedSegmentProperty.get().getSegmentIds().contains(segmentId))) {
             nodeDrawingToolkit.drawNodeHighlight(nodeX, nodeY, nodeWidth, NodeDrawingToolkit.HighlightType.SELECTED);
-<<<<<<< HEAD
-        }
-        if (segment.equals(hoveredSegmentProperty.get())) {
-=======
-        } else if (gfaNode.equals(hoveredSegmentProperty.get())) {
->>>>>>> 2ac06893
+        }
+        if (gfaNode.equals(hoveredSegmentProperty.get())) {
             nodeDrawingToolkit.drawNodeHighlight(nodeX, nodeY, nodeWidth, NodeDrawingToolkit.HighlightType.HIGHLIGHTED);
         }
         if (queried) {
@@ -220,14 +211,11 @@
             nodeDrawingToolkit.drawNodeSequence(nodeX, nodeY, nodeWidth, sequence);
         }
 
-<<<<<<< HEAD
         nodeDrawingToolkit.drawNodeAnnotations(nodeX, nodeY, nodeWidth, nodeAnnotationColors(segment, annotations));
 
-        rTree.addNode(segment.getId(), nodeX, nodeY, nodeWidth, nodeHeightProperty.get());
-=======
         gfaNode.getSegments().forEach(segment -> rTree.addNode(segment.getId(), nodeX, nodeY, nodeWidth,
                 nodeHeightProperty.get()));
->>>>>>> 2ac06893
+
     }
 
     /**
