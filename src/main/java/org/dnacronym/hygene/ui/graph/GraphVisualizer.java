--- conflicted
+++ resolved
@@ -77,11 +77,6 @@
 
     private static final int MAX_PATH_THICKNESS_DRAWING_RADIUS = 150;
 
-<<<<<<< HEAD
-=======
-    @SuppressWarnings({"PMD.UnusedPrivateField", "PMD.SingularField"})
-    // Will be fixed in the next PR, outside the scope of this PR
->>>>>>> e6420b63
     private final GraphAnnotation graphAnnotation;
     private final GraphDimensionsCalculator graphDimensionsCalculator;
     private final Query query;
@@ -218,44 +213,30 @@
         nodeDrawingToolkit.draw(nodeX, nodeY, nodeWidth, node.getColor());
 
         if (selectedSegmentProperty.isNotNull().get() && gfaNode.getSegmentIds().stream()
-<<<<<<< HEAD
-                .anyMatch(segmentId -> selectedSegmentProperty.get().getSegmentIds().contains(segmentId))) {
-            nodeDrawingToolkit.drawNodeHighlight(nodeX, nodeY, nodeWidth, NodeDrawingToolkit.HighlightType.SELECTED);
-        }
-        if (gfaNode.equals(hoveredSegmentProperty.get())) {
-            nodeDrawingToolkit.drawNodeHighlight(nodeX, nodeY, nodeWidth, NodeDrawingToolkit.HighlightType.HIGHLIGHTED);
-        }
-        if (queried) {
-            nodeDrawingToolkit.drawNodeHighlight(nodeX, nodeY, nodeWidth, NodeDrawingToolkit.HighlightType.QUERIED);
-        }
-        if (bookmarked) {
-            nodeDrawingToolkit.drawNodeHighlight(nodeX, nodeY, nodeWidth, NodeDrawingToolkit.HighlightType.BOOKMARKED);
-=======
                 .anyMatch(segmentId -> selectedSegmentProperty.get().containsSegment(segmentId))) {
             nodeDrawingToolkit.drawHighlight(nodeX, nodeY, nodeWidth, HighlightType.SELECTED);
-        } else if (hoveredSegmentProperty.isNotNull().get() && gfaNode.getSegmentIds().stream()
+        }
+        if (hoveredSegmentProperty.isNotNull().get() && gfaNode.getSegmentIds().stream()
                 .anyMatch(segmentId -> hoveredSegmentProperty.get().containsSegment(segmentId))) {
             nodeDrawingToolkit.drawHighlight(nodeX, nodeY, nodeWidth, HighlightType.HIGHLIGHTED);
-        } else if (queried) {
+        }
+        if (queried) {
             nodeDrawingToolkit.drawHighlight(nodeX, nodeY, nodeWidth, HighlightType.QUERIED);
-        } else if (bookmarked) {
+        }
+        if (bookmarked) {
             nodeDrawingToolkit.drawHighlight(nodeX, nodeY, nodeWidth, HighlightType.BOOKMARKED);
->>>>>>> e6420b63
         }
 
         if (gfaNode.hasMetadata()) {
             final String sequence = gfaNode.getMetadata().getSequence();
             nodeDrawingToolkit.drawSequence(nodeX, nodeY, nodeWidth, sequence);
         }
-<<<<<<< HEAD
 
         gfaNode.getSegments().forEach(segment -> nodeDrawingToolkit.drawNodeAnnotations(
                 nodeX, nodeY, nodeWidth, nodeAnnotationColors(segment, annotations)));
 
         gfaNode.getSegments().forEach(segment -> rTree.addNode(segment.getId(), nodeX, nodeY, nodeWidth,
                 nodeHeightProperty.get()));
-=======
->>>>>>> e6420b63
     }
 
     /**
@@ -317,14 +298,9 @@
     private List<Color> computeEdgeColors(final Edge edge) {
         final List<Color> edgeColors;
 
-<<<<<<< HEAD
-        if (hovered(edge)) {
-            edgeColors = Collections.singletonList(NodeDrawingToolkit.HighlightType.HIGHLIGHTED.getColor());
-=======
         if (edge.getFromSegment().equals(hoveredSegmentProperty.get())
                 || edge.getToSegment().equals(hoveredSegmentProperty.get())) {
             edgeColors = Collections.singletonList(HighlightType.HIGHLIGHTED.getColor());
->>>>>>> e6420b63
         } else if (edge.getGenomes() != null
                 && graphDimensionsCalculator.getRadiusProperty().get() < MAX_PATH_THICKNESS_DRAWING_RADIUS) {
             final Set<String> selectedGenomesInEdge
@@ -382,20 +358,6 @@
     }
 
     /**
-     * Checks whether the {@link Edge} if part of the {@link Segment} being hovered.
-     *
-     * @param edge the {@link Edge}
-     * @return if the edge is part of the {@link Segment} being hovered
-     */
-    boolean hovered(final Edge edge) {
-        if (edge instanceof DummyEdge) {
-            return ((DummyEdge) edge).getOriginalEdge().getFrom().equals(hoveredSegmentProperty.get())
-                    || ((DummyEdge) edge).getOriginalEdge().getTo().equals(hoveredSegmentProperty.get());
-        }
-        return edge.getFrom().equals(hoveredSegmentProperty.get()) || edge.getTo().equals(hoveredSegmentProperty.get());
-    }
-
-    /**
      * Computes the thickness of an edge based on the {@link Edge} importance.
      * <p>
      * The thickness is computed as the number unique genomes that run through this path divided by the total
@@ -478,19 +440,21 @@
         snpDrawingToolkit.setCanvasHeight(canvas.getHeight());
         graphAnnotationVisualizer.setCanvasWidth(canvas.getWidth());
 
-        int minNodeId = Integer.MAX_VALUE;
-        int maxNodeId = 0;
+        final int[] minNodeId = {Integer.MAX_VALUE};
+        final int[] maxNodeId = {0};
 
         for (final Node node : graphDimensionsCalculator.getObservableQueryNodes()) {
-            if (!(node instanceof Segment)) {
+            if (!(node instanceof GfaNode)) {
                 continue;
             }
-            minNodeId = Math.min(minNodeId, ((Segment) node).getId());
-            maxNodeId = Math.max(maxNodeId, ((Segment) node).getId());
-        }
-        maxNodeId = Math.max(maxNodeId, minNodeId);
-
-        final List<Annotation> observableAnnotations = graphAnnotation.getAnnotationsInRange(minNodeId, maxNodeId);
+            ((GfaNode) node).getSegmentIds().forEach(nodeId -> {
+                minNodeId[0] = Math.min(minNodeId[0], nodeId);
+                maxNodeId[0] = Math.max(maxNodeId[0], nodeId);
+            });
+        }
+        maxNodeId[0] = Math.max(maxNodeId[0], minNodeId[0]);
+
+        final List<Annotation> observableAnnotations = graphAnnotation.getAnnotationsInRange(minNodeId[0], maxNodeId[0]);
 
         // Edges should be drawn before nodes, don't combine this with node drawing loop
         for (final Node node : graphDimensionsCalculator.getObservableQueryNodes()) {
