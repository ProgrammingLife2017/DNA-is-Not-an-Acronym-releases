package org.dnacronym.hygene.ui.controller;

import javafx.fxml.FXML;
import javafx.fxml.Initializable;
import javafx.scene.layout.Pane;
import org.checkerframework.checker.nullness.qual.MonotonicNonNull;
import org.checkerframework.checker.nullness.qual.NonNull;
import org.dnacronym.hygene.models.SequenceGraph;
import org.dnacronym.hygene.ui.runnable.DNAApplication;
import org.dnacronym.hygene.ui.runnable.UIInitialisationException;
import org.dnacronym.hygene.ui.store.GraphStore;
import org.dnacronym.hygene.ui.visualizer.GraphPane;

import java.net.URL;
import java.util.ResourceBundle;


/**
 * Controller for the graph window of the application. Handles user interaction with the graph.
 */
public final class GraphController implements Initializable {
    private @MonotonicNonNull GraphPane visualiser;

    private @MonotonicNonNull GraphStore graphStore;

    @FXML
    private @MonotonicNonNull Pane graphPane;


    @Override
    public void initialize(final URL location, final ResourceBundle resources) {
        try {
            setGraphStore(DNAApplication.getInstance().getGraphStore());

<<<<<<< HEAD
        visualiser = new GraphPane();
=======
            visualiser = new GraphStreamVisualiser();
>>>>>>> 702264a3

            if (graphPane != null && graphStore != null) {
                graphStore.getSequenceGraphProperty().addListener((observable, oldGraph, newGraph) -> {
                    if (newGraph != null) {
                        updateGraphSwingNode(newGraph);
                    }
                });
            }
        } catch (UIInitialisationException e) {
            e.printStackTrace();
        }
    }

    /**
     * Set the {@link GraphStore} in the controller.
     *
     * @param graphStore {@link GraphStore} to store in the {@link GraphController}.
     */
    protected void setGraphStore(final GraphStore graphStore) {
        this.graphStore = graphStore;
    }

    /**
     * Update the swing node to display the new {@link SequenceGraph}.
     *
     * @param sequenceGraph new {@link SequenceGraph} to display.
     */
    protected void updateGraphSwingNode(@NonNull final SequenceGraph sequenceGraph) {
        if (graphPane == null || visualiser == null) {
            return;
        }

        visualiser.visualise(sequenceGraph);
    }
}<|MERGE_RESOLUTION|>--- conflicted
+++ resolved
@@ -32,11 +32,7 @@
         try {
             setGraphStore(DNAApplication.getInstance().getGraphStore());
 
-<<<<<<< HEAD
-        visualiser = new GraphPane();
-=======
-            visualiser = new GraphStreamVisualiser();
->>>>>>> 702264a3
+            visualiser = new GraphPane();
 
             if (graphPane != null && graphStore != null) {
                 graphStore.getSequenceGraphProperty().addListener((observable, oldGraph, newGraph) -> {
@@ -69,6 +65,6 @@
             return;
         }
 
-        visualiser.visualise(sequenceGraph);
+        visualiser.draw(sequenceGraph);
     }
 }