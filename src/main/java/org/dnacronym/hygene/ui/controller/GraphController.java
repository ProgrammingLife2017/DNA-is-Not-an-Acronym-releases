--- conflicted
+++ resolved
@@ -32,7 +32,6 @@
     public void initialize(final URL location, final ResourceBundle resources) {
         try {
             setGraphStore(DNAApplication.getInstance().getGraphStore());
-<<<<<<< HEAD
 
             visualiser = new GraphPane();
 
@@ -43,8 +42,6 @@
                     }
                 });
             }
-=======
->>>>>>> 0dafce8c
         } catch (UIInitialisationException e) {
             e.printStackTrace();
         }
