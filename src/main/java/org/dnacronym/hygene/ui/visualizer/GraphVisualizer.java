package org.dnacronym.hygene.ui.visualizer;

import javafx.beans.property.DoubleProperty;
import javafx.beans.property.ObjectProperty;
import javafx.beans.property.SimpleDoubleProperty;
import javafx.beans.property.SimpleObjectProperty;
import javafx.scene.canvas.Canvas;
import javafx.scene.canvas.GraphicsContext;
import javafx.scene.paint.Color;
import org.checkerframework.checker.nullness.qual.MonotonicNonNull;
import org.checkerframework.checker.nullness.qual.Nullable;
import org.dnacronym.hygene.models.SequenceGraph;
import org.dnacronym.hygene.models.SequenceNode;


/**
 * A simple canvas that allows drawing of primitive shapes.
 * <p>
 * When passing a {@link SequenceGraph}, it will draw it using JavaFX primitives. If the {@link Canvas} has not been set
 * all methods related to drawing will thrown an {@link IllegalStateException}.
 *
 * @see Canvas
 * @see GraphicsContext
 */
public class GraphVisualizer {
    private static final double DEFAULT_NODE_HEIGHT = 20;
    private static final double DEFAULT_NODE_WIDTH = 0.001;
    private static final double DEFAULT_EDGE_WIDTH = 2;

    private static final Color DEFAULT_EDGE_COLOR = Color.GREY;
    private static final Color DEFAULT_NODE_COLOR = Color.BLUE;

    private final ObjectProperty<SequenceNode> selectedNodeProperty;

    private final ObjectProperty<Color> edgeColorProperty;
    private final DoubleProperty nodeHeightProperty;
    private final DoubleProperty nodeWidthProperty;
    private final DoubleProperty laneHeightProperty;

    private @Nullable SequenceGraph sequenceGraph;

    private @MonotonicNonNull Canvas canvas;
    private @MonotonicNonNull GraphicsContext graphicsContext;

    /**
     * Create a new {@link GraphVisualizer} instance.
     */
    public GraphVisualizer() {
        super();

        selectedNodeProperty = new SimpleObjectProperty<>();

        edgeColorProperty = new SimpleObjectProperty<>(DEFAULT_EDGE_COLOR);
        nodeHeightProperty = new SimpleDoubleProperty(DEFAULT_NODE_HEIGHT);
        nodeWidthProperty = new SimpleDoubleProperty(DEFAULT_NODE_WIDTH);
        laneHeightProperty = new SimpleDoubleProperty(DEFAULT_NODE_HEIGHT);
    }


    /**
     * Converts onscreen coordinates to coordinates which can be used to find the correct sequenceNode.
     * <p>
     * The x coordinate depends on the widthproperty. The y property denotes in which lane the click is.
     *
     * @param xPos x position onscreen
     * @param yPos y position onscreen
     * @return x and y position in a double array of size 2 which correspond with x and y position of
     * {@link SequenceNode}.
     */
    private int[] toSequenceNodeCoordinates(final double xPos, final double yPos) {
        return new int[]{
                (int) Math.round(xPos / nodeWidthProperty.get()),
                (int) Math.floor(yPos / laneHeightProperty.get())
        };
    }

    /**
     * Draw edge on the {@link Canvas}.
     *
     * @param startHorizontal x position of the start of the line
     * @param startVertical   y position of the start of the line
     * @param endHorizontal   x position of the end of the line
     * @param endVertical     y position of the end of the line
     */
    @SuppressWarnings("nullness") // For performance, to prevent null checks during every draw.
    private void drawEdge(final double startHorizontal, final double startVertical,
                          final double endHorizontal, final double endVertical) {
        graphicsContext.setLineWidth(DEFAULT_EDGE_WIDTH);
        graphicsContext.strokeLine(
                startHorizontal * nodeWidthProperty.get(),
                (startVertical + 1.0 / 2.0) * laneHeightProperty.get(),
                endHorizontal * nodeWidthProperty.get(),
                (endVertical + 1.0 / 2.0) * laneHeightProperty.get()
        );
    }

    /**
     * Draws all onscreen edges between the current {@link SequenceNode} and it's right neighbours.
     * <p>
     * Afterwards, calls itself on each of the right neighbours of the current node.
     *
     * @param sequenceNode the node who's edges should be drawn on the {@link Canvas}
     * @see SequenceNode#getRightNeighbours()
     */
    private void drawEdges(final SequenceNode sequenceNode) {
        sequenceNode.getRightNeighbours().forEach(neighbour -> drawEdge(
                sequenceNode.getHorizontalRightEnd(),
                sequenceNode.getVerticalPosition(),
<<<<<<< HEAD
                neighbour.getHorizontalRightEnd() - neighbour.getLength(),
=======
                (double) (neighbour.getHorizontalRightEnd() - neighbour.getSequence().length()),
>>>>>>> 5693b345
                neighbour.getVerticalPosition()
        ));
    }

    /**
     * Sets the fill of the {@link GraphicsContext} before proceeding to draw all onscreen edges.
     *
     * @param sequenceNode the node representing the source of the graph
     * @param color        the color with which all edges should be drawn
     * @see #drawEdges(SequenceNode)
     */
    @SuppressWarnings("nullness") // For performance, to prevent null checks during every draw.
    private void drawEdges(final SequenceNode sequenceNode, final Color color) {
        graphicsContext.setFill(color);
        drawEdges(sequenceNode);
    }

    /**
     * Draw a node on the {@link Canvas}.
     *
     * @param startHorizontal  x position of the node
     * @param verticalPosition y position of the node
     * @param width            width of the node
     * @param color            color of the node
     */
    @SuppressWarnings("nullness") // For performance, to prevent null checks during every draw.
    private void drawNode(final double startHorizontal, final double verticalPosition,
                          final double width, final Color color) {
        graphicsContext.setFill(color);
        graphicsContext.fillRect(
                startHorizontal * nodeWidthProperty.get(),
                (verticalPosition + 1.0 / 2.0) * laneHeightProperty.get() - 1.0 / 2.0 * nodeHeightProperty.get(),
                width * nodeWidthProperty.get(),
                nodeHeightProperty.get()
        );
    }

    /**
     * Draws the given node to the screen.
     *
     * @param node  the node to draw
     * @param color the color to draw with
     */
    private void drawNode(final SequenceNode node, final Color color) {
        drawNode(
<<<<<<< HEAD
                (double) node.getHorizontalRightEnd() - node.getLength(),
=======
                (double) (node.getHorizontalRightEnd() - node.getSequence().length()),
>>>>>>> 5693b345
                node.getVerticalPosition(),
                node.getLength(),
                color
        );
    }

    /**
     * Clear the canvas.
     */
    @SuppressWarnings("nullness") // For performance, to prevent null checks during every draw.
    public final void clear() {
        graphicsContext.clearRect(0, 0, canvas.getWidth(), canvas.getHeight());
    }

    /**
     * The property of the selected node. This node is updated every time the user clicks on the canvas.
     *
     * @return Selected {@link SequenceNode} by the user. Can be null.
     */
    public final ObjectProperty<SequenceNode> getSelectedNodeProperty() {
        return selectedNodeProperty;
    }

    /**
     * The property of onscreen edge colors.
     *
     * @return property which decides the color of edges.
     */
    public final ObjectProperty<Color> getEdgeColorProperty() {
        return edgeColorProperty;
    }

    /**
     * The property of onscreen node heights.
     *
     * @return property which decides the height of nodes.
     */
    public final DoubleProperty getNodeHeightProperty() {
        return nodeHeightProperty;
    }

    /**
     * The property of node widths.
     * <p>
     * Node width determines how wide a single width unit in the FAFOSP algorithm.
     *
     * @return property which decides the width of nodes.
     */
    public final DoubleProperty getNodeWidthProperty() {
        return nodeWidthProperty;
    }

    /**
     * Set {@link Canvas} which the {@link GraphVisualizer} can draw on.
     *
     * @param canvas canvas to be used to {@link GraphVisualizer}
     */
    public final void setCanvas(final Canvas canvas) {
        this.canvas = canvas;
        this.graphicsContext = canvas.getGraphicsContext2D();

        canvas.setOnMouseClicked(event -> {
            final int[] positions = toSequenceNodeCoordinates(event.getX(), event.getY());
            final int nodeXPos = positions[0];
            final int nodeLane = positions[1];

            if (sequenceGraph != null) {
                final SequenceNode node = sequenceGraph.getNode(nodeXPos, nodeLane);
                if (selectedNodeProperty != null && node != null) {
                    selectedNodeProperty.set(node);
                }
            }
        });
    }

    /**
     * Populate the graphs primitives with the given sequence graph.
     * <p>
     * First clears the graph before drawing. If {@link SequenceGraph} is null, only clears the canvas.
     *
     * @param sequenceGraph {@link SequenceGraph} to populate canvas with.
     * @throws IllegalStateException if the {@link Canvas} has not been set.
     */
    public final void draw(final @Nullable SequenceGraph sequenceGraph) {
        if (canvas == null || graphicsContext == null) {
            throw new IllegalStateException("Attempting to draw whilst canvas not set.");
        }

        clear();
        this.sequenceGraph = sequenceGraph;
        if (sequenceGraph != null && canvas != null) {
            final double canvasWidth = sequenceGraph.getSinkNode().getHorizontalRightEnd() * nodeWidthProperty.get();
            canvas.setWidth(canvasWidth);

            // TODO get actual laneCount from FAFOSP (as soon as fixed)
            final double laneCount = 12;
            laneHeightProperty.set(canvas.getHeight() / laneCount);

            sequenceGraph.iterator(SequenceNode::isVisited).forEachRemaining(node -> {
                drawNode(node, DEFAULT_NODE_COLOR);
                drawEdges(node, DEFAULT_EDGE_COLOR);

                node.setVisited(true);
            });
        }
    }
}<|MERGE_RESOLUTION|>--- conflicted
+++ resolved
@@ -106,11 +106,7 @@
         sequenceNode.getRightNeighbours().forEach(neighbour -> drawEdge(
                 sequenceNode.getHorizontalRightEnd(),
                 sequenceNode.getVerticalPosition(),
-<<<<<<< HEAD
-                neighbour.getHorizontalRightEnd() - neighbour.getLength(),
-=======
-                (double) (neighbour.getHorizontalRightEnd() - neighbour.getSequence().length()),
->>>>>>> 5693b345
+                (double) (neighbour.getHorizontalRightEnd() - neighbour.getLength()),
                 neighbour.getVerticalPosition()
         ));
     }
@@ -156,11 +152,7 @@
      */
     private void drawNode(final SequenceNode node, final Color color) {
         drawNode(
-<<<<<<< HEAD
-                (double) node.getHorizontalRightEnd() - node.getLength(),
-=======
-                (double) (node.getHorizontalRightEnd() - node.getSequence().length()),
->>>>>>> 5693b345
+                (double) (node.getHorizontalRightEnd() - node.getLength()),
                 node.getVerticalPosition(),
                 node.getLength(),
                 color
