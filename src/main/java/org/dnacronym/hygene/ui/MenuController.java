package org.dnacronym.hygene.ui;

import javafx.application.Platform;
import javafx.event.ActionEvent;
import javafx.fxml.FXML;
import javafx.fxml.Initializable;
import javafx.scene.control.Menu;
import javafx.scene.control.MenuBar;
import javafx.scene.control.MenuItem;
import javafx.stage.FileChooser;
import javafx.stage.Stage;
import org.apache.commons.lang3.SystemUtils;
import org.apache.logging.log4j.LogManager;
import org.apache.logging.log4j.Logger;
import org.dnacronym.hygene.ui.console.ConsoleWrapper;
import org.dnacronym.hygene.ui.graph.GraphStore;
import org.dnacronym.hygene.ui.help.HelpMenuView;
import org.dnacronym.hygene.ui.progressbar.ProgressBarView;
import org.dnacronym.hygene.ui.recent.RecentDirectory;
import org.dnacronym.hygene.ui.recent.RecentFiles;
import org.dnacronym.hygene.ui.runnable.Hygene;
import org.dnacronym.hygene.ui.runnable.UIInitialisationException;
import org.dnacronym.hygene.ui.settings.Settings;
import org.dnacronym.hygene.ui.settings.SettingsView;

import java.io.File;
import java.io.IOException;
import java.net.URL;
import java.util.List;
import java.util.ResourceBundle;


/**
 * Controller for the menu bar of the application. Handles user interaction with the menu.
 */
public final class MenuController implements Initializable {
    private static final Logger LOGGER = LogManager.getLogger(MenuController.class);

    private FileChooser fileChooser;
    private GraphStore graphStore;
    private Settings settings;

    @FXML
    private MenuBar menuBar;

    @FXML
    private Menu recentFilesMenu;

    private ConsoleWrapper consoleWrapper;
    private HelpMenuView helpMenuView;

    private SettingsView settingsView;


    @Override
    public void initialize(final URL location, final ResourceBundle resources) {
        if (SystemUtils.IS_OS_MAC) {
            menuBar.useSystemMenuBarProperty().set(true);
        }

        try {
            setGraphStore(Hygene.getInstance().getGraphStore());
            setSettings(Hygene.getInstance().getSettings());

            populateRecentFilesMenu();
            initFileChooser();
        } catch (final UIInitialisationException e) {
            LOGGER.error("Failed to initialize MenuController.", e);
        }
    }

    /**
     * Set the {@link Settings} for use by the controller.
     *
     * @param settings {@link Settings} for use by the controller
     */
    void setSettings(final Settings settings) {
        this.settings = settings;
    }

    /**
     * Opens a {@link FileChooser} and sets the parent {@link javafx.stage.Window} as
     * {@link Hygene#getPrimaryStage()#getOwner()}.
     *
     * @param event {@link ActionEvent} associated with the event
     * @throws IOException               if unable to open or parse the file
     * @throws UIInitialisationException if this method was called before {@link Hygene} was instantiated
     */
    @FXML
    void openFileAction(final ActionEvent event) throws IOException, UIInitialisationException {
        final Stage primaryStage = Hygene.getInstance().getPrimaryStage();

        fileChooser.setInitialDirectory(RecentDirectory.get());

        final File gfaFile = fileChooser.showOpenDialog(primaryStage.getScene().getWindow());
        if (gfaFile == null) {
            return;
        }

        if (gfaFile.getParentFile() != null) {
            RecentDirectory.store(gfaFile.getParentFile());
        }

        loadFile(gfaFile);
    }

    /**
     * Opens a blocking settings window.
     */
    @FXML
    void settingsAction() {
        settingsView = new SettingsView(settings);
        settingsView.show();
    }

    /**
     * Opens an independent stage showing the console window.
     *
     * @param event {@link ActionEvent} associated with the event
     * @throws IOException if unable to located the FXML resource
     */
    @FXML
    void openConsoleAction(final ActionEvent event) throws IOException {
        try {
            if (consoleWrapper == null) {
                consoleWrapper = new ConsoleWrapper();
                LOGGER.info("Launched GUI console window");
            }

            consoleWrapper.bringToFront();
        } catch (final UIInitialisationException e) {
            LOGGER.error(e);
        }
    }

    /**
     * Opens an independent stage showing the help menu.
     *
     * @param actionEvent {@link ActionEvent} associated with the event
     * @throws IOException if unable to locate FXML resource
     */
    public void openHelpAction(final ActionEvent actionEvent) throws IOException {
        try {
            if (helpMenuView == null) {
                helpMenuView = new HelpMenuView();
                LOGGER.info("Launched GUI help menu");
            }

            helpMenuView.bringToFront();
        } catch (final UIInitialisationException e) {
            LOGGER.error(e);
        }
        actionEvent.consume();
    }

    /**
     * Quits the application.
     * <p>
     * JavaFX is requested to run the {@link Platform#exit()} method. The launcher thread will then shutdown.
     * If there are no other non-daemon threads that are running.
     *
     * @param actionEvent the {@link ActionEvent}
     */
    @FXML
    void exitAction(final ActionEvent actionEvent) {
        Platform.runLater(Platform::exit);
    }

    /**
     * Initializes the file chooser dialog.
     */
    void initFileChooser() {
        final String chooserTitle = "Open GFA File";
        final FileChooser.ExtensionFilter gfaFilter =
                new FileChooser.ExtensionFilter(
                        "GFA (*." + GraphStore.GFA_EXTENSION + ")",
                        "*." + GraphStore.GFA_EXTENSION);
        final FileChooser.ExtensionFilter noFilter = new FileChooser.ExtensionFilter("All files", "*.*");

        final FileChooser chooser = new FileChooser();
        chooser.setTitle(chooserTitle);
        chooser.getExtensionFilters().add(gfaFilter);
        chooser.getExtensionFilters().add(noFilter);

        setFileChooser(chooser);
    }

    /**
     * Populates the sub-menu of recent files with items representing those files.
     *
     * @throws UIInitialisationException if initialisation of the UI fails
     */
    void populateRecentFilesMenu() throws UIInitialisationException {
        final List<File> recentFiles;
        try {
            recentFiles = RecentFiles.getAll();
        } catch (final IOException e) {
            throw new UIInitialisationException("Error while reading recent files from data file.", e);
        }

        if (!recentFiles.isEmpty() && recentFilesMenu.getItems() != null) {
            // Remove default information item (telling the user that there are no recent files)
            recentFilesMenu.getItems().clear();

            MenuItem menuItem;
            for (final File file : recentFiles) {
                menuItem = new MenuItem(file.getPath());
                recentFilesMenu.getItems().add(menuItem);

                menuItem.addEventHandler(ActionEvent.ACTION, event -> {
                    try {
                        loadFile(file);
                    } catch (final IOException | UIInitialisationException e) {
                        LOGGER.error("Failed to load the selected recent file.", e);
                    }
                });
            }
        }
    }

    /**
     * Sets the {@link GraphStore} in the controller.
     *
     * @param graphStore the {@link GraphStore}
     */
    void setGraphStore(final GraphStore graphStore) {
        this.graphStore = graphStore;
    }

    /**
     * Returns the {@link FileChooser} used by the menu.
     *
     * @return the {@link FileChooser}
     */
    FileChooser getFileChooser() {
        return fileChooser;
    }

    /**
     * Sets the {@link FileChooser} used by the menu.
     *
     * @param fileChooser the {@link FileChooser}
     */
    void setFileChooser(final FileChooser fileChooser) {
        this.fileChooser = fileChooser;
    }

    /**
     * Returns the {@link ConsoleWrapper} attached to this menu.
     *
     * @return the {@link ConsoleWrapper}
     */
    public ConsoleWrapper getConsoleWrapper() {
        return consoleWrapper;
    }

    /**
     * Gets settings view.
     *
     * @return the {@link SettingsView}
     */
    public SettingsView getSettingsView() {
        return settingsView;
    }

    /**
     * Gets the {@link HelpMenuView}.
     *
     * @return the {@link HelpMenuView}
     */
    public HelpMenuView getHelpMenuView() {
        return helpMenuView;
    }

    /**
     * Sets the recentFilesMenu.
     *
     * @param recentFilesMenu the menu to be set
     */
    void setRecentFilesMenu(final Menu recentFilesMenu) {
        this.recentFilesMenu = recentFilesMenu;
    }

    /**
     * Loads the given file and updates recent files history accordingly.
     *
     * @param file the file to be opened
     * @throws IOException               if an IO error occurrs during loading or saving
     * @throws UIInitialisationException if initialisation of the UI fails
     */
    private void loadFile(final File file) throws IOException, UIInitialisationException {
        final ProgressBarView progressBarView = new ProgressBarView();
        progressBarView.show();

        progressBarView.monitorTask(progressUpdater -> {
            if (graphStore == null) {
                LOGGER.error("Failed to load: " + file.getName() + ".");
                return;
            }

            try {
                graphStore.load(file, progressUpdater);
            } catch (final IOException e) {
                LOGGER.error("Failed to load: " + file.getName() + ".", e);
            }
        });

<<<<<<< HEAD
        RecentFiles.add(file);
=======
        Hygene.getInstance().formatTitle(file.getPath());
>>>>>>> ebca1e85

        // Update menu only in initialized state (not in test-cases)
        if (recentFilesMenu != null) {
            populateRecentFilesMenu();
        }
    }
}<|MERGE_RESOLUTION|>--- conflicted
+++ resolved
@@ -304,12 +304,10 @@
                 LOGGER.error("Failed to load: " + file.getName() + ".", e);
             }
         });
-
-<<<<<<< HEAD
+      
+        Hygene.getInstance().formatTitle(file.getPath());
+  
         RecentFiles.add(file);
-=======
-        Hygene.getInstance().formatTitle(file.getPath());
->>>>>>> ebca1e85
 
         // Update menu only in initialized state (not in test-cases)
         if (recentFilesMenu != null) {
