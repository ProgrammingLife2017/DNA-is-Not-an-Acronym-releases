package org.dnacronym.hygene.models;

import javafx.scene.paint.Color;


/**
 * Represents the color of node for the graph.
 */
public enum NodeColor {
    GREEN(Color.GREEN),
    ORANGE(Color.ORANGE),
    PURPLE(Color.PURPLE),
    YELLOW(Color.YELLOW),
    BLACK(Color.BLACK);

    private Color color;


    /**
<<<<<<< HEAD
     * Construct a {@link NodeColor} with given {@code JavaFX} {@link Color}.
     *
     * @param color {@link Color} for use by {@code JavaFX}
=======
     * Construct a {@link NodeColor} with given {@link Color}.
     *
     * @param color {@link Color} for use by JavaFX
>>>>>>> 1c60fd58
     */
    NodeColor(final Color color) {
        this.color = color;
    }


    /**
     * Converts a DNA sequence to the appropriate color.
     *
     * @param sequence DNA sequence
     * @return appropriate color for DNA sequence
     */
    public static NodeColor sequenceToColor(final String sequence) {
        switch (sequence.charAt(0)) {
            case 'A':
                return GREEN;
            case 'C':
                return ORANGE;
            case 'G':
                return PURPLE;
            case 'T':
                return YELLOW;
            default:
                return BLACK;
        }
    }

    /**
<<<<<<< HEAD
     * Get the {@link Color} of this color for use by {@code JavaFX}.
=======
     * Get the {@link Color} of this color for use by JavaFX.
>>>>>>> 1c60fd58
     *
     * @return color for use by JavaFX
     */
    public Color getFXColor() {
        return color;
    }
}<|MERGE_RESOLUTION|>--- conflicted
+++ resolved
@@ -17,15 +17,9 @@
 
 
     /**
-<<<<<<< HEAD
-     * Construct a {@link NodeColor} with given {@code JavaFX} {@link Color}.
-     *
-     * @param color {@link Color} for use by {@code JavaFX}
-=======
      * Construct a {@link NodeColor} with given {@link Color}.
      *
      * @param color {@link Color} for use by JavaFX
->>>>>>> 1c60fd58
      */
     NodeColor(final Color color) {
         this.color = color;
@@ -36,7 +30,7 @@
      * Converts a DNA sequence to the appropriate color.
      *
      * @param sequence DNA sequence
-     * @return appropriate color for DNA sequence
+     * @return appropriate color for DNA sequence.
      */
     public static NodeColor sequenceToColor(final String sequence) {
         switch (sequence.charAt(0)) {
@@ -54,11 +48,7 @@
     }
 
     /**
-<<<<<<< HEAD
-     * Get the {@link Color} of this color for use by {@code JavaFX}.
-=======
      * Get the {@link Color} of this color for use by JavaFX.
->>>>>>> 1c60fd58
      *
      * @return color for use by JavaFX
      */
