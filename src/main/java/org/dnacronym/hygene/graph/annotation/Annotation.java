package org.dnacronym.hygene.graph.annotation;

import javafx.scene.paint.Color;

import java.util.HashMap;
import java.util.Map;


/**
 * Sub features of features.
 * <p>
 * These features are retrieved from GFF files. Each line of the file corresponds with a single sub feature. Together, a
 * collection of {@link Annotation}s form a {@link AnnotationCollection}.
 *
 * @see <a href="https://github.com/The-Sequence-Ontology/Specifications/blob/master/gff3.md">GFF v3 specification</a>
 * @see org.dnacronym.hygene.parser.GffParser
 * @see AnnotationCollection
 */
public final class Annotation {
    private final Map<String, String[]> attributes;

    private final String source;
    private final String type;
    private final int start;
    private final int end;
    private final double score;
    private final String strand;
    private final int phase;

<<<<<<< HEAD
=======
    private int startNodeId;
    private int endNodeId;
>>>>>>> 287c80f5
    private Color color;


    /**
     * Creates an instance of a {@link Annotation}.
     * <p>
     * Sets the color of the {@link Annotation} to the default {@link Color#BROWN}.
     *
     * @param source the source node
     * @param type   the type
     * @param start  the start of the base offset
     * @param end    the end of the base offset
     * @param score  the score of the feature
     * @param strand the strand of the {@link Annotation}. Must be one of '.', '-' or '+'
     * @param phase  the phase of the {@link Annotation}. 0, 1 or 2, or -1 to indicate it has no value
     */
    public Annotation(final String source, final String type, final int start, final int end, final double score,
                      final String strand, final int phase) {
        this.source = source;
        this.type = type;
        this.start = start;
        this.end = end;
        this.score = score;
        this.strand = strand;
        this.phase = phase;
        this.color = Color.BEIGE;

        attributes = new HashMap<>();
    }


    /**
     * Returns the source of the {@link Annotation}.
     * <p>
     * The source is a free text qualifier intended to describe the algorithm or operating procedure that generated this
     * feature. Typically this is the name of a piece of software, such as "Genescan" or a database name, such as
     * "Genbank." In effect, the source is used to extend the feature ontology by adding a qualifier to the type
     * creating a new composite type that is a subclass of the type in the type column.
     *
     * @return the source of the {@link Annotation}
     */
    public String getSource() {
        return source;
    }

    /**
     * Returns the type of the {@link Annotation}.
     * <p>
     * The type of the feature (previously called the "method"). This is constrained to be either a term from the
     * Sequence Ontology or an SO accession number. The latter alternative is distinguished using the syntax SO:000000.
     * In either case, it must be sequence_feature (SO:0000110) or an is_a child of it.
     *
     * @return the type of the {@link Annotation}
     */
    public String getType() {
        return type;
    }

    /**
     * Returns the start of the {@link Annotation}.
     * <p>
     * The start coordinate of the feature are given in positive 1-based integer coordinates, relative to the
     * landmark given in column one. Start is always less than or equal to end. For features that cross the origin of a
     * circular feature (e.g. most bacterial genomes, plasmids, and some viral genomes), the requirement for start to be
     * less than or equal to end is satisfied by making end = the position of the end + the length of the landmark
     * feature.
     * <p>
     * For zero-length features, such as insertion sites, start equals end and the implied site is to the right of the
     * indicated base in the direction of the landmark.
     *
     * @return the start of the {@link Annotation}
     * @see AnnotationCollection#getSequenceId()
     */
    public int getStart() {
        return start;
    }

    /**
     * Returns the end of the {@link Annotation}.
     * <p>
     * The end coordinate of the feature are given in positive 1-based integer coordinates, relative to the
     * landmark given in column one. Start is always less than or equal to end. For features that cross the origin of a
     * circular feature (e.g. most bacterial genomes, plasmids, and some viral genomes), the requirement for start to be
     * less than or equal to end is satisfied by making end = the position of the end + the length of the landmark
     * feature.
     * <p>
     * For zero-length features, such as insertion sites, start equals end and the implied site is to the right of the
     * indicated base in the direction of the landmark.
     *
     * @return the end of the {@link Annotation}
     * @see AnnotationCollection#getSequenceId()
     */
    public int getEnd() {
        return end;
    }

    /**
     * Returns the score of the {@link Annotation}.
     * <p>
     * The score of the feature, a floating point number. As in earlier versions of the format, the semantics of the
     * score are ill-defined. It is strongly recommended that E-values be used for sequence similarity features, and
     * that P-values be used for ab initio gene prediction features.
     *
     * @return the score of the {@link Annotation}
     */
    public double getScore() {
        return score;
    }

    /**
     * Returns the strand of the {@link Annotation}.
     * <p>
     * The strand of the feature. + for positive strand (relative to the landmark), - for minus strand, and . for
     * features that are not stranded. In addition, ? can be used for features whose strandedness is relevant, but
     * unknown.
     *
     * @return the strand of the {@link Annotation}
     */
    public String getStrand() {
        return strand;
    }

    /**
     * Returns the phase of the {@link Annotation}.
     * <p>
     * For features of type "CDS", the phase indicates where the feature begins with reference to the reading frame. The
     * phase is one of the integers 0, 1, or 2, indicating the number of bases that should be removed from the beginning
     * of this feature to reach the first base of the next codon. In other words, a phase of "0" indicates that the next
     * codon begins at the first base of the region described by the current line, a phase of "1" indicates that the
     * next codon begins at the second base of this region, and a phase of "2" indicates that the codon begins at the
     * third base of this region. This is NOT to be confused with the frame, which is simply start modulo 3.
     * <p>
     * For forward strand features, phase is counted from the start field. For reverse strand features, phase is counted
     * from the end field.
     * <p>
     * The phase is REQUIRED for all CDS features.
     *
     * @return the phase of the {@link Annotation}
     */
    public int getPhase() {
        return phase;
    }

    /**
     * Sets an attribute of the annotation.
     * <p>
     * Values must be separated by a comma.
     *
     * @param name   the name of the attribute
     * @param values the value of the attribute
     */
    public void setAttribute(final String name, final String[] values) {
        attributes.put(name, values);
    }

    /**
     * Returns the attributes of this {@link Annotation}.
     *
     * @return the attributes of the {@link Annotation}
     */
    public Map<String, String[]> getAttributes() {
        return attributes;
    }

    /**
     * Sets the {@link Color} of this annotation
     *
     * @param color the {@link Color} of this annotation
     */
    public void setColor(final Color color) {
        this.color = color;
    }

    /**
     * Returns the {@link Color} of this annotation
     *
     * @return the {@link Color} of this annotation
     */
    public Color getColor() {
        return color;
    }
<<<<<<< HEAD
=======

    /**
     * Sets the start node id which denotes in which node this annotation starts.
     *
     * @param startNodeId the id of the node where this annotation starts
     */
    public void setStartNodeId(final int startNodeId) {
        this.startNodeId = startNodeId;
    }

    /**
     * Returns the id of the node where this annotation starts.
     *
     * @return the id of the node where this annotation starts
     */
    public int getStartNodeId() {
        return startNodeId;
    }

    /**
     * Sets the id of the node where this annotation ends.
     *
     * @param endNodeId the id of the node where this annotation ends
     */
    public void setEndNodeId(final int endNodeId) {
        this.endNodeId = endNodeId;
    }

    /**
     * Returns the id of the node where this annotation ends.
     *
     * @return the id of the node where this annotation ends
     */
    public int getEndNodeId() {
        return endNodeId;
    }
>>>>>>> 287c80f5
}<|MERGE_RESOLUTION|>--- conflicted
+++ resolved
@@ -27,11 +27,8 @@
     private final String strand;
     private final int phase;
 
-<<<<<<< HEAD
-=======
     private int startNodeId;
     private int endNodeId;
->>>>>>> 287c80f5
     private Color color;
 
 
@@ -213,8 +210,6 @@
     public Color getColor() {
         return color;
     }
-<<<<<<< HEAD
-=======
 
     /**
      * Sets the start node id which denotes in which node this annotation starts.
@@ -251,5 +246,4 @@
     public int getEndNodeId() {
         return endNodeId;
     }
->>>>>>> 287c80f5
 }