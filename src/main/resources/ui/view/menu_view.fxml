--- conflicted
+++ resolved
@@ -4,14 +4,10 @@
 <?import javafx.scene.control.MenuBar?>
 <?import javafx.scene.control.MenuItem?>
 <?import javafx.scene.control.SeparatorMenuItem?>
-<<<<<<< HEAD
-
-<MenuBar xmlns="http://javafx.com/javafx/8.0.102" xmlns:fx="http://javafx.com/fxml/1" fx:controller="org.dnacronym.hygene.ui.controller.MenuController" fx:id="menuBar">
-=======
 <?import javafx.scene.input.KeyCodeCombination?>
 <MenuBar xmlns="http://javafx.com/javafx/8.0.102" xmlns:fx="http://javafx.com/fxml/1"
-         fx:controller="org.dnacronym.hygene.ui.controller.MenuController">
->>>>>>> f818127e
+         fx:controller="org.dnacronym.hygene.ui.controller.MenuController"
+         fx:id="menuBar">
     <menus>
         <Menu fx:id="fileMenu" mnemonicParsing="false" text="File">
             <items>
