--- conflicted
+++ resolved
@@ -1,10 +1,7 @@
 <?xml version="1.0" encoding="UTF-8"?>
 
 <?import javafx.scene.control.Accordion?>
-<<<<<<< HEAD
-=======
 <?import javafx.scene.control.Button?>
->>>>>>> 8079a313
 <?import javafx.scene.control.CheckBox?>
 <?import javafx.scene.control.ColorPicker?>
 <?import javafx.scene.control.Label?>
@@ -18,11 +15,7 @@
 <?import javafx.scene.layout.GridPane?>
 <?import javafx.scene.layout.RowConstraints?>
 <AnchorPane maxHeight="1.7976931348623157E308" maxWidth="-Infinity" minHeight="-Infinity" minWidth="400.0"
-<<<<<<< HEAD
-            prefWidth="400.0" xmlns="http://javafx.com/javafx/8" xmlns:fx="http://javafx.com/fxml/1"
-=======
             prefWidth="450.0" xmlns="http://javafx.com/javafx/8" xmlns:fx="http://javafx.com/fxml/1"
->>>>>>> 8079a313
             fx:controller="org.dnacronym.hygene.ui.controller.ConfigController">
     <children>
         <Accordion AnchorPane.bottomAnchor="0.0" AnchorPane.leftAnchor="0.0" AnchorPane.rightAnchor="0.0"
@@ -30,31 +23,6 @@
             <panes>
                 <TitledPane animated="false" text="Query">
                     <content>
-<<<<<<< HEAD
-                        <AnchorPane>
-                            <children>
-                                <GridPane hgap="5.0" vgap="20.0" AnchorPane.leftAnchor="10.0"
-                                          AnchorPane.topAnchor="10.0">
-                                    <columnConstraints>
-                                        <ColumnConstraints hgrow="SOMETIMES" minWidth="10.0" prefWidth="100.0"/>
-                                        <ColumnConstraints hgrow="SOMETIMES" minWidth="10.0" prefWidth="100.0"/>
-                                    </columnConstraints>
-                                    <rowConstraints>
-                                        <RowConstraints prefHeight="30.0" vgrow="SOMETIMES"/>
-                                        <RowConstraints minHeight="10.0" prefHeight="30.0" vgrow="SOMETIMES"/>
-                                        <RowConstraints minHeight="10.0" prefHeight="30.0" vgrow="SOMETIMES"/>
-                                    </rowConstraints>
-                                    <children>
-                                        <Slider fx:id="nodeHeight" blockIncrement="5.0" majorTickUnit="10.0" max="30.0"
-                                                minWidth="200.0" minorTickCount="5" prefWidth="200.0"
-                                                showTickLabels="true" showTickMarks="true" GridPane.columnIndex="1"/>
-                                        <Slider fx:id="nodeWidth" blockIncrement="0.1" majorTickUnit="0.005" max="0.01"
-                                                minWidth="200.0" minorTickCount="1" prefWidth="200.0"
-                                                showTickLabels="true" showTickMarks="true" GridPane.columnIndex="1"
-                                                GridPane.rowIndex="1"/>
-                                        <Label text="Height"/>
-                                        <Label text="Width" GridPane.rowIndex="1"/>
-=======
                         <ScrollPane maxHeight="1.7976931348623157E308" prefViewportHeight="164.0"
                                     prefViewportWidth="398.0">
                             <content>
@@ -102,7 +70,6 @@
                                                        GridPane.rowIndex="2"/>
                                             </children>
                                         </GridPane>
->>>>>>> 8079a313
                                     </children>
                                 </AnchorPane>
                             </content>
@@ -111,54 +78,6 @@
                 </TitledPane>
                 <TitledPane animated="false" text="Display properties">
                     <content>
-<<<<<<< HEAD
-                        <AnchorPane minHeight="0.0" minWidth="0.0" prefHeight="180.0" prefWidth="200.0">
-                            <children>
-                                <GridPane hgap="5.0" vgap="20.0" AnchorPane.leftAnchor="10.0"
-                                          AnchorPane.topAnchor="10.0">
-                                    <columnConstraints>
-                                        <ColumnConstraints hgrow="SOMETIMES" minWidth="10.0" prefWidth="100.0"/>
-                                        <ColumnConstraints hgrow="SOMETIMES" minWidth="10.0" prefWidth="100.0"/>
-                                    </columnConstraints>
-                                    <rowConstraints>
-                                        <RowConstraints minHeight="10.0" prefHeight="30.0" vgrow="SOMETIMES"/>
-                                        <RowConstraints minHeight="10.0" prefHeight="30.0" vgrow="SOMETIMES"/>
-                                        <RowConstraints minHeight="10.0" prefHeight="30.0" vgrow="SOMETIMES"/>
-                                    </rowConstraints>
-                                    <children>
-                                        <ColorPicker fx:id="edgeColors" editable="true" minWidth="150.0"
-                                                     prefWidth="150.0" GridPane.columnIndex="1"/>
-                                        <Label text="Color"/>
-                                    </children>
-                                </GridPane>
-                            </children>
-                        </AnchorPane>
-                    </content>
-                </TitledPane>
-                <TitledPane animated="false" text="Bands">
-                    <content>
-                        <AnchorPane minHeight="0.0" minWidth="0.0" prefHeight="180.0" prefWidth="200.0">
-                            <children>
-                                <GridPane hgap="5.0" vgap="20.0" AnchorPane.leftAnchor="10.0"
-                                          AnchorPane.topAnchor="10.0">
-                                    <columnConstraints>
-                                        <ColumnConstraints hgrow="SOMETIMES" minWidth="10.0" prefWidth="100.0"/>
-                                        <ColumnConstraints hgrow="SOMETIMES" minWidth="10.0" prefWidth="100.0"/>
-                                    </columnConstraints>
-                                    <rowConstraints>
-                                        <RowConstraints minHeight="10.0" prefHeight="30.0" vgrow="SOMETIMES"/>
-                                        <RowConstraints minHeight="10.0" prefHeight="30.0" vgrow="SOMETIMES"/>
-                                        <RowConstraints minHeight="10.0" prefHeight="30.0" vgrow="SOMETIMES"/>
-                                    </rowConstraints>
-                                    <children>
-                                        <Label text="Show borders"/>
-                                        <CheckBox fx:id="showBorders" mnemonicParsing="false" GridPane.columnIndex="1"/>
-                                        <Label text="Dash width" GridPane.rowIndex="1"/>
-                                        <Slider fx:id="dashWidth" blockIncrement="5.0" majorTickUnit="10.0" max="30.0"
-                                                min="10.0" minWidth="200.0" minorTickCount="5" prefWidth="200.0"
-                                                showTickLabels="true" showTickMarks="true" GridPane.columnIndex="1"
-                                                GridPane.rowIndex="1"/>
-=======
                         <ScrollPane maxHeight="1.7976931348623157E308" prefViewportHeight="214.0"
                                     prefViewportWidth="432.0">
                             <content>
@@ -220,7 +139,6 @@
                                                 <Label text="Height" GridPane.columnIndex="1"/>
                                             </children>
                                         </GridPane>
->>>>>>> 8079a313
                                     </children>
                                 </AnchorPane>
                             </content>
