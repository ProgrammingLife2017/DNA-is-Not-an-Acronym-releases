group   = org.dnacronym
version = 0.0.1

targetCompatibility = 1.8
sourceCompatibility = 1.8

assertjVersion          = 3.6.2
checkerFrameworkVersion = 2.1.10
junit4Version           = 4.12
junitGradlePlugin       = 1.0.0-M4
junitJupiterVersion     = 5.0.0-M4
junitPlatformVersion    = 1.0.0-M4
junitVintageVersion     = 4.12.0-M4
log4jVersion            = 2.6.2
testfxVersion           = 4.0.6-alpha
<<<<<<< HEAD
mockitoCoreVersion      = 2.7.22
=======
openjfxMonocoleVersion  = 1.8.0_20
>>>>>>> d0f3af93

systemProp.sonar.host.url          = http://ci.casperboone.nl:9000/
systemProp.sonar.junit.reportsPath = build/test-results/junit-platform
systemProp.sonar.jacoco.reportPath = build/jacoco/junitPlatformTest.exec<|MERGE_RESOLUTION|>--- conflicted
+++ resolved
@@ -13,11 +13,8 @@
 junitVintageVersion     = 4.12.0-M4
 log4jVersion            = 2.6.2
 testfxVersion           = 4.0.6-alpha
-<<<<<<< HEAD
+openjfxMonocoleVersion  = 1.8.0_20
 mockitoCoreVersion      = 2.7.22
-=======
-openjfxMonocoleVersion  = 1.8.0_20
->>>>>>> d0f3af93
 
 systemProp.sonar.host.url          = http://ci.casperboone.nl:9000/
 systemProp.sonar.junit.reportsPath = build/test-results/junit-platform
